// SPDX-License-Identifier: GPL-2.0 OR Linux-OpenIB
/*
 * Copyright (c) 2013-2020, Mellanox Technologies inc. All rights reserved.
 */

#include "mlx5_ib.h"
#include <linux/mlx5/eswitch.h>
#include "counters.h"
#include "ib_rep.h"
#include "qp.h"

struct mlx5_ib_counter {
	const char *name;
	size_t offset;
	u32 type;
};

#define INIT_Q_COUNTER(_name)		\
	{ .name = #_name, .offset = MLX5_BYTE_OFF(query_q_counter_out, _name)}

static const struct mlx5_ib_counter basic_q_cnts[] = {
	INIT_Q_COUNTER(rx_write_requests),
	INIT_Q_COUNTER(rx_read_requests),
	INIT_Q_COUNTER(rx_atomic_requests),
	INIT_Q_COUNTER(out_of_buffer),
};

static const struct mlx5_ib_counter out_of_seq_q_cnts[] = {
	INIT_Q_COUNTER(out_of_sequence),
};

static const struct mlx5_ib_counter retrans_q_cnts[] = {
	INIT_Q_COUNTER(duplicate_request),
	INIT_Q_COUNTER(rnr_nak_retry_err),
	INIT_Q_COUNTER(packet_seq_err),
	INIT_Q_COUNTER(implied_nak_seq_err),
	INIT_Q_COUNTER(local_ack_timeout_err),
};

#define INIT_CONG_COUNTER(_name)		\
	{ .name = #_name, .offset =	\
		MLX5_BYTE_OFF(query_cong_statistics_out, _name ## _high)}

static const struct mlx5_ib_counter cong_cnts[] = {
	INIT_CONG_COUNTER(rp_cnp_ignored),
	INIT_CONG_COUNTER(rp_cnp_handled),
	INIT_CONG_COUNTER(np_ecn_marked_roce_packets),
	INIT_CONG_COUNTER(np_cnp_sent),
};

static const struct mlx5_ib_counter extended_err_cnts[] = {
	INIT_Q_COUNTER(resp_local_length_error),
	INIT_Q_COUNTER(resp_cqe_error),
	INIT_Q_COUNTER(req_cqe_error),
	INIT_Q_COUNTER(req_remote_invalid_request),
	INIT_Q_COUNTER(req_remote_access_errors),
	INIT_Q_COUNTER(resp_remote_access_errors),
	INIT_Q_COUNTER(resp_cqe_flush_error),
	INIT_Q_COUNTER(req_cqe_flush_error),
};

static const struct mlx5_ib_counter roce_accl_cnts[] = {
	INIT_Q_COUNTER(roce_adp_retrans),
	INIT_Q_COUNTER(roce_adp_retrans_to),
	INIT_Q_COUNTER(roce_slow_restart),
	INIT_Q_COUNTER(roce_slow_restart_cnps),
	INIT_Q_COUNTER(roce_slow_restart_trans),
};

#define INIT_EXT_PPCNT_COUNTER(_name)		\
	{ .name = #_name, .offset =	\
	MLX5_BYTE_OFF(ppcnt_reg, \
		      counter_set.eth_extended_cntrs_grp_data_layout._name##_high)}

static const struct mlx5_ib_counter ext_ppcnt_cnts[] = {
	INIT_EXT_PPCNT_COUNTER(rx_icrc_encapsulated),
};

#define INIT_OP_COUNTER(_name, _type)		\
	{ .name = #_name, .type = MLX5_IB_OPCOUNTER_##_type}

static const struct mlx5_ib_counter basic_op_cnts[] = {
	INIT_OP_COUNTER(cc_rx_ce_pkts, CC_RX_CE_PKTS),
};

static const struct mlx5_ib_counter rdmarx_cnp_op_cnts[] = {
	INIT_OP_COUNTER(cc_rx_cnp_pkts, CC_RX_CNP_PKTS),
};

static const struct mlx5_ib_counter rdmatx_cnp_op_cnts[] = {
	INIT_OP_COUNTER(cc_tx_cnp_pkts, CC_TX_CNP_PKTS),
};

static int mlx5_ib_read_counters(struct ib_counters *counters,
				 struct ib_counters_read_attr *read_attr,
				 struct uverbs_attr_bundle *attrs)
{
	struct mlx5_ib_mcounters *mcounters = to_mcounters(counters);
	struct mlx5_read_counters_attr mread_attr = {};
	struct mlx5_ib_flow_counters_desc *desc;
	int ret, i;

	mutex_lock(&mcounters->mcntrs_mutex);
	if (mcounters->cntrs_max_index > read_attr->ncounters) {
		ret = -EINVAL;
		goto err_bound;
	}

	mread_attr.out = kcalloc(mcounters->counters_num, sizeof(u64),
				 GFP_KERNEL);
	if (!mread_attr.out) {
		ret = -ENOMEM;
		goto err_bound;
	}

	mread_attr.hw_cntrs_hndl = mcounters->hw_cntrs_hndl;
	mread_attr.flags = read_attr->flags;
	ret = mcounters->read_counters(counters->device, &mread_attr);
	if (ret)
		goto err_read;

	/* do the pass over the counters data array to assign according to the
	 * descriptions and indexing pairs
	 */
	desc = mcounters->counters_data;
	for (i = 0; i < mcounters->ncounters; i++)
		read_attr->counters_buff[desc[i].index] += mread_attr.out[desc[i].description];

err_read:
	kfree(mread_attr.out);
err_bound:
	mutex_unlock(&mcounters->mcntrs_mutex);
	return ret;
}

static int mlx5_ib_destroy_counters(struct ib_counters *counters)
{
	struct mlx5_ib_mcounters *mcounters = to_mcounters(counters);

	mlx5_ib_counters_clear_description(counters);
	if (mcounters->hw_cntrs_hndl)
		mlx5_fc_destroy(to_mdev(counters->device)->mdev,
				mcounters->hw_cntrs_hndl);
	return 0;
}

static int mlx5_ib_create_counters(struct ib_counters *counters,
				   struct uverbs_attr_bundle *attrs)
{
	struct mlx5_ib_mcounters *mcounters = to_mcounters(counters);

	mutex_init(&mcounters->mcntrs_mutex);
	return 0;
}


static const struct mlx5_ib_counters *get_counters(struct mlx5_ib_dev *dev,
						   u32 port_num)
{
	return is_mdev_switchdev_mode(dev->mdev) ? &dev->port[0].cnts :
						   &dev->port[port_num].cnts;
}

/**
 * mlx5_ib_get_counters_id - Returns counters id to use for device+port
 * @dev:	Pointer to mlx5 IB device
 * @port_num:	Zero based port number
 *
 * mlx5_ib_get_counters_id() Returns counters set id to use for given
 * device port combination in switchdev and non switchdev mode of the
 * parent device.
 */
u16 mlx5_ib_get_counters_id(struct mlx5_ib_dev *dev, u32 port_num)
{
	const struct mlx5_ib_counters *cnts = get_counters(dev, port_num);

	return cnts->set_id;
}

<<<<<<< HEAD
static struct rdma_hw_stats *
mlx5_ib_alloc_hw_device_stats(struct ib_device *ibdev)
{
	struct mlx5_ib_dev *dev = to_mdev(ibdev);
	const struct mlx5_ib_counters *cnts = &dev->port[0].cnts;

	return rdma_alloc_hw_stats_struct(cnts->names,
					  cnts->num_q_counters +
						  cnts->num_cong_counters +
						  cnts->num_ext_ppcnt_counters,
					  RDMA_HW_STATS_DEFAULT_LIFESPAN);
}

static struct rdma_hw_stats *
mlx5_ib_alloc_hw_port_stats(struct ib_device *ibdev, u32 port_num)
{
	struct mlx5_ib_dev *dev = to_mdev(ibdev);
	const struct mlx5_ib_counters *cnts = &dev->port[port_num - 1].cnts;

	return rdma_alloc_hw_stats_struct(cnts->names,
					  cnts->num_q_counters +
						  cnts->num_cong_counters +
						  cnts->num_ext_ppcnt_counters,
					  RDMA_HW_STATS_DEFAULT_LIFESPAN);
=======
static struct rdma_hw_stats *do_alloc_stats(const struct mlx5_ib_counters *cnts)
{
	struct rdma_hw_stats *stats;
	u32 num_hw_counters;
	int i;

	num_hw_counters = cnts->num_q_counters + cnts->num_cong_counters +
			  cnts->num_ext_ppcnt_counters;
	stats = rdma_alloc_hw_stats_struct(cnts->descs,
					   num_hw_counters +
					   cnts->num_op_counters,
					   RDMA_HW_STATS_DEFAULT_LIFESPAN);
	if (!stats)
		return NULL;

	for (i = 0; i < cnts->num_op_counters; i++)
		set_bit(num_hw_counters + i, stats->is_disabled);

	return stats;
}

static struct rdma_hw_stats *
mlx5_ib_alloc_hw_device_stats(struct ib_device *ibdev)
{
	struct mlx5_ib_dev *dev = to_mdev(ibdev);
	const struct mlx5_ib_counters *cnts = &dev->port[0].cnts;

	return do_alloc_stats(cnts);
}

static struct rdma_hw_stats *
mlx5_ib_alloc_hw_port_stats(struct ib_device *ibdev, u32 port_num)
{
	struct mlx5_ib_dev *dev = to_mdev(ibdev);
	const struct mlx5_ib_counters *cnts = &dev->port[port_num - 1].cnts;

	return do_alloc_stats(cnts);
>>>>>>> df0cc57e
}

static int mlx5_ib_query_q_counters(struct mlx5_core_dev *mdev,
				    const struct mlx5_ib_counters *cnts,
				    struct rdma_hw_stats *stats,
				    u16 set_id)
{
	u32 out[MLX5_ST_SZ_DW(query_q_counter_out)] = {};
	u32 in[MLX5_ST_SZ_DW(query_q_counter_in)] = {};
	__be32 val;
	int ret, i;

	MLX5_SET(query_q_counter_in, in, opcode, MLX5_CMD_OP_QUERY_Q_COUNTER);
	MLX5_SET(query_q_counter_in, in, counter_set_id, set_id);
	ret = mlx5_cmd_exec_inout(mdev, query_q_counter, in, out);
	if (ret)
		return ret;

	for (i = 0; i < cnts->num_q_counters; i++) {
		val = *(__be32 *)((void *)out + cnts->offsets[i]);
		stats->value[i] = (u64)be32_to_cpu(val);
	}

	return 0;
}

static int mlx5_ib_query_ext_ppcnt_counters(struct mlx5_ib_dev *dev,
					    const struct mlx5_ib_counters *cnts,
					    struct rdma_hw_stats *stats)
{
	int offset = cnts->num_q_counters + cnts->num_cong_counters;
	u32 in[MLX5_ST_SZ_DW(ppcnt_reg)] = {};
	int sz = MLX5_ST_SZ_BYTES(ppcnt_reg);
	int ret, i;
	void *out;

	out = kvzalloc(sz, GFP_KERNEL);
	if (!out)
		return -ENOMEM;

	MLX5_SET(ppcnt_reg, in, local_port, 1);
	MLX5_SET(ppcnt_reg, in, grp, MLX5_ETHERNET_EXTENDED_COUNTERS_GROUP);
	ret = mlx5_core_access_reg(dev->mdev, in, sz, out, sz, MLX5_REG_PPCNT,
				   0, 0);
	if (ret)
		goto free;

	for (i = 0; i < cnts->num_ext_ppcnt_counters; i++)
		stats->value[i + offset] =
			be64_to_cpup((__be64 *)(out +
				    cnts->offsets[i + offset]));
free:
	kvfree(out);
	return ret;
}

static int do_get_hw_stats(struct ib_device *ibdev,
			   struct rdma_hw_stats *stats,
			   u32 port_num, int index)
{
	struct mlx5_ib_dev *dev = to_mdev(ibdev);
	const struct mlx5_ib_counters *cnts = get_counters(dev, port_num - 1);
	struct mlx5_core_dev *mdev;
	int ret, num_counters;
	u32 mdev_port_num;

	if (!stats)
		return -EINVAL;

	num_counters = cnts->num_q_counters +
		       cnts->num_cong_counters +
		       cnts->num_ext_ppcnt_counters;

	/* q_counters are per IB device, query the master mdev */
	ret = mlx5_ib_query_q_counters(dev->mdev, cnts, stats, cnts->set_id);
	if (ret)
		return ret;

	if (MLX5_CAP_PCAM_FEATURE(dev->mdev, rx_icrc_encapsulated_counter)) {
		ret =  mlx5_ib_query_ext_ppcnt_counters(dev, cnts, stats);
		if (ret)
			return ret;
	}

	if (MLX5_CAP_GEN(dev->mdev, cc_query_allowed)) {
		mdev = mlx5_ib_get_native_port_mdev(dev, port_num,
						    &mdev_port_num);
		if (!mdev) {
			/* If port is not affiliated yet, its in down state
			 * which doesn't have any counters yet, so it would be
			 * zero. So no need to read from the HCA.
			 */
			goto done;
		}
		ret = mlx5_lag_query_cong_counters(dev->mdev,
						   stats->value +
						   cnts->num_q_counters,
						   cnts->num_cong_counters,
						   cnts->offsets +
						   cnts->num_q_counters);

		mlx5_ib_put_native_port_mdev(dev, port_num);
		if (ret)
			return ret;
	}

done:
	return num_counters;
}

static int do_get_op_stat(struct ib_device *ibdev,
			  struct rdma_hw_stats *stats,
			  u32 port_num, int index)
{
	struct mlx5_ib_dev *dev = to_mdev(ibdev);
	const struct mlx5_ib_counters *cnts;
	const struct mlx5_ib_op_fc *opfcs;
	u64 packets = 0, bytes;
	u32 type;
	int ret;

	cnts = get_counters(dev, port_num - 1);
	opfcs = cnts->opfcs;
	type = *(u32 *)cnts->descs[index].priv;
	if (type >= MLX5_IB_OPCOUNTER_MAX)
		return -EINVAL;

	if (!opfcs[type].fc)
		goto out;

	ret = mlx5_fc_query(dev->mdev, opfcs[type].fc,
			    &packets, &bytes);
	if (ret)
		return ret;

out:
	stats->value[index] = packets;
	return index;
}

static int do_get_op_stats(struct ib_device *ibdev,
			   struct rdma_hw_stats *stats,
			   u32 port_num)
{
	struct mlx5_ib_dev *dev = to_mdev(ibdev);
	const struct mlx5_ib_counters *cnts;
	int index, ret, num_hw_counters;

	cnts = get_counters(dev, port_num - 1);
	num_hw_counters = cnts->num_q_counters + cnts->num_cong_counters +
			  cnts->num_ext_ppcnt_counters;
	for (index = num_hw_counters;
	     index < (num_hw_counters + cnts->num_op_counters); index++) {
		ret = do_get_op_stat(ibdev, stats, port_num, index);
		if (ret != index)
			return ret;
	}

	return cnts->num_op_counters;
}

static int mlx5_ib_get_hw_stats(struct ib_device *ibdev,
				struct rdma_hw_stats *stats,
				u32 port_num, int index)
{
	int num_counters, num_hw_counters, num_op_counters;
	struct mlx5_ib_dev *dev = to_mdev(ibdev);
	const struct mlx5_ib_counters *cnts;

	cnts = get_counters(dev, port_num - 1);
	num_hw_counters = cnts->num_q_counters + cnts->num_cong_counters +
		cnts->num_ext_ppcnt_counters;
	num_counters = num_hw_counters + cnts->num_op_counters;

	if (index < 0 || index > num_counters)
		return -EINVAL;
	else if (index > 0 && index < num_hw_counters)
		return do_get_hw_stats(ibdev, stats, port_num, index);
	else if (index >= num_hw_counters && index < num_counters)
		return do_get_op_stat(ibdev, stats, port_num, index);

	num_hw_counters = do_get_hw_stats(ibdev, stats, port_num, index);
	if (num_hw_counters < 0)
		return num_hw_counters;

	num_op_counters = do_get_op_stats(ibdev, stats, port_num);
	if (num_op_counters < 0)
		return num_op_counters;

	return num_hw_counters + num_op_counters;
}

static struct rdma_hw_stats *
mlx5_ib_counter_alloc_stats(struct rdma_counter *counter)
{
	struct mlx5_ib_dev *dev = to_mdev(counter->device);
	const struct mlx5_ib_counters *cnts =
		get_counters(dev, counter->port - 1);

	return do_alloc_stats(cnts);
}

static int mlx5_ib_counter_update_stats(struct rdma_counter *counter)
{
	struct mlx5_ib_dev *dev = to_mdev(counter->device);
	const struct mlx5_ib_counters *cnts =
		get_counters(dev, counter->port - 1);

	return mlx5_ib_query_q_counters(dev->mdev, cnts,
					counter->stats, counter->id);
}

static int mlx5_ib_counter_dealloc(struct rdma_counter *counter)
{
	struct mlx5_ib_dev *dev = to_mdev(counter->device);
	u32 in[MLX5_ST_SZ_DW(dealloc_q_counter_in)] = {};

	if (!counter->id)
		return 0;

	MLX5_SET(dealloc_q_counter_in, in, opcode,
		 MLX5_CMD_OP_DEALLOC_Q_COUNTER);
	MLX5_SET(dealloc_q_counter_in, in, counter_set_id, counter->id);
	return mlx5_cmd_exec_in(dev->mdev, dealloc_q_counter, in);
}

static int mlx5_ib_counter_bind_qp(struct rdma_counter *counter,
				   struct ib_qp *qp)
{
	struct mlx5_ib_dev *dev = to_mdev(qp->device);
	int err;

	if (!counter->id) {
		u32 out[MLX5_ST_SZ_DW(alloc_q_counter_out)] = {};
		u32 in[MLX5_ST_SZ_DW(alloc_q_counter_in)] = {};

		MLX5_SET(alloc_q_counter_in, in, opcode,
			 MLX5_CMD_OP_ALLOC_Q_COUNTER);
		MLX5_SET(alloc_q_counter_in, in, uid, MLX5_SHARED_RESOURCE_UID);
		err = mlx5_cmd_exec_inout(dev->mdev, alloc_q_counter, in, out);
		if (err)
			return err;
		counter->id =
			MLX5_GET(alloc_q_counter_out, out, counter_set_id);
	}

	err = mlx5_ib_qp_set_counter(qp, counter);
	if (err)
		goto fail_set_counter;

	return 0;

fail_set_counter:
	mlx5_ib_counter_dealloc(counter);
	counter->id = 0;

	return err;
}

static int mlx5_ib_counter_unbind_qp(struct ib_qp *qp)
{
	return mlx5_ib_qp_set_counter(qp, NULL);
}

static void mlx5_ib_fill_counters(struct mlx5_ib_dev *dev,
				  struct rdma_stat_desc *descs, size_t *offsets)
{
	int i;
	int j = 0;

	for (i = 0; i < ARRAY_SIZE(basic_q_cnts); i++, j++) {
		descs[j].name = basic_q_cnts[i].name;
		offsets[j] = basic_q_cnts[i].offset;
	}

	if (MLX5_CAP_GEN(dev->mdev, out_of_seq_cnt)) {
		for (i = 0; i < ARRAY_SIZE(out_of_seq_q_cnts); i++, j++) {
			descs[j].name = out_of_seq_q_cnts[i].name;
			offsets[j] = out_of_seq_q_cnts[i].offset;
		}
	}

	if (MLX5_CAP_GEN(dev->mdev, retransmission_q_counters)) {
		for (i = 0; i < ARRAY_SIZE(retrans_q_cnts); i++, j++) {
			descs[j].name = retrans_q_cnts[i].name;
			offsets[j] = retrans_q_cnts[i].offset;
		}
	}

	if (MLX5_CAP_GEN(dev->mdev, enhanced_error_q_counters)) {
		for (i = 0; i < ARRAY_SIZE(extended_err_cnts); i++, j++) {
			descs[j].name = extended_err_cnts[i].name;
			offsets[j] = extended_err_cnts[i].offset;
		}
	}

	if (MLX5_CAP_GEN(dev->mdev, roce_accl)) {
		for (i = 0; i < ARRAY_SIZE(roce_accl_cnts); i++, j++) {
			descs[j].name = roce_accl_cnts[i].name;
			offsets[j] = roce_accl_cnts[i].offset;
		}
	}

	if (MLX5_CAP_GEN(dev->mdev, cc_query_allowed)) {
		for (i = 0; i < ARRAY_SIZE(cong_cnts); i++, j++) {
			descs[j].name = cong_cnts[i].name;
			offsets[j] = cong_cnts[i].offset;
		}
	}

	if (MLX5_CAP_PCAM_FEATURE(dev->mdev, rx_icrc_encapsulated_counter)) {
		for (i = 0; i < ARRAY_SIZE(ext_ppcnt_cnts); i++, j++) {
			descs[j].name = ext_ppcnt_cnts[i].name;
			offsets[j] = ext_ppcnt_cnts[i].offset;
		}
	}

	for (i = 0; i < ARRAY_SIZE(basic_op_cnts); i++, j++) {
		descs[j].name = basic_op_cnts[i].name;
		descs[j].flags |= IB_STAT_FLAG_OPTIONAL;
		descs[j].priv = &basic_op_cnts[i].type;
	}

	if (MLX5_CAP_FLOWTABLE(dev->mdev,
			       ft_field_support_2_nic_receive_rdma.bth_opcode)) {
		for (i = 0; i < ARRAY_SIZE(rdmarx_cnp_op_cnts); i++, j++) {
			descs[j].name = rdmarx_cnp_op_cnts[i].name;
			descs[j].flags |= IB_STAT_FLAG_OPTIONAL;
			descs[j].priv = &rdmarx_cnp_op_cnts[i].type;
		}
	}

	if (MLX5_CAP_FLOWTABLE(dev->mdev,
			       ft_field_support_2_nic_transmit_rdma.bth_opcode)) {
		for (i = 0; i < ARRAY_SIZE(rdmatx_cnp_op_cnts); i++, j++) {
			descs[j].name = rdmatx_cnp_op_cnts[i].name;
			descs[j].flags |= IB_STAT_FLAG_OPTIONAL;
			descs[j].priv = &rdmatx_cnp_op_cnts[i].type;
		}
	}
}


static int __mlx5_ib_alloc_counters(struct mlx5_ib_dev *dev,
				    struct mlx5_ib_counters *cnts)
{
	u32 num_counters, num_op_counters;

	num_counters = ARRAY_SIZE(basic_q_cnts);

	if (MLX5_CAP_GEN(dev->mdev, out_of_seq_cnt))
		num_counters += ARRAY_SIZE(out_of_seq_q_cnts);

	if (MLX5_CAP_GEN(dev->mdev, retransmission_q_counters))
		num_counters += ARRAY_SIZE(retrans_q_cnts);

	if (MLX5_CAP_GEN(dev->mdev, enhanced_error_q_counters))
		num_counters += ARRAY_SIZE(extended_err_cnts);

	if (MLX5_CAP_GEN(dev->mdev, roce_accl))
		num_counters += ARRAY_SIZE(roce_accl_cnts);

	cnts->num_q_counters = num_counters;

	if (MLX5_CAP_GEN(dev->mdev, cc_query_allowed)) {
		cnts->num_cong_counters = ARRAY_SIZE(cong_cnts);
		num_counters += ARRAY_SIZE(cong_cnts);
	}
	if (MLX5_CAP_PCAM_FEATURE(dev->mdev, rx_icrc_encapsulated_counter)) {
		cnts->num_ext_ppcnt_counters = ARRAY_SIZE(ext_ppcnt_cnts);
		num_counters += ARRAY_SIZE(ext_ppcnt_cnts);
	}

	num_op_counters = ARRAY_SIZE(basic_op_cnts);

	if (MLX5_CAP_FLOWTABLE(dev->mdev,
			       ft_field_support_2_nic_receive_rdma.bth_opcode))
		num_op_counters += ARRAY_SIZE(rdmarx_cnp_op_cnts);

	if (MLX5_CAP_FLOWTABLE(dev->mdev,
			       ft_field_support_2_nic_transmit_rdma.bth_opcode))
		num_op_counters += ARRAY_SIZE(rdmatx_cnp_op_cnts);

	cnts->num_op_counters = num_op_counters;
	num_counters += num_op_counters;
	cnts->descs = kcalloc(num_counters,
			      sizeof(struct rdma_stat_desc), GFP_KERNEL);
	if (!cnts->descs)
		return -ENOMEM;

	cnts->offsets = kcalloc(num_counters,
				sizeof(*cnts->offsets), GFP_KERNEL);
	if (!cnts->offsets)
		goto err;

	return 0;

err:
	kfree(cnts->descs);
	cnts->descs = NULL;
	return -ENOMEM;
}

static void mlx5_ib_dealloc_counters(struct mlx5_ib_dev *dev)
{
	u32 in[MLX5_ST_SZ_DW(dealloc_q_counter_in)] = {};
	int num_cnt_ports;
	int i, j;

	num_cnt_ports = is_mdev_switchdev_mode(dev->mdev) ? 1 : dev->num_ports;

	MLX5_SET(dealloc_q_counter_in, in, opcode,
		 MLX5_CMD_OP_DEALLOC_Q_COUNTER);

	for (i = 0; i < num_cnt_ports; i++) {
		if (dev->port[i].cnts.set_id) {
			MLX5_SET(dealloc_q_counter_in, in, counter_set_id,
				 dev->port[i].cnts.set_id);
			mlx5_cmd_exec_in(dev->mdev, dealloc_q_counter, in);
		}
		kfree(dev->port[i].cnts.descs);
		kfree(dev->port[i].cnts.offsets);

		for (j = 0; j < MLX5_IB_OPCOUNTER_MAX; j++) {
			if (!dev->port[i].cnts.opfcs[j].fc)
				continue;

			if (IS_ENABLED(CONFIG_INFINIBAND_USER_ACCESS))
				mlx5_ib_fs_remove_op_fc(dev,
					&dev->port[i].cnts.opfcs[j], j);
			mlx5_fc_destroy(dev->mdev,
					dev->port[i].cnts.opfcs[j].fc);
			dev->port[i].cnts.opfcs[j].fc = NULL;
		}
	}
}

static int mlx5_ib_alloc_counters(struct mlx5_ib_dev *dev)
{
	u32 out[MLX5_ST_SZ_DW(alloc_q_counter_out)] = {};
	u32 in[MLX5_ST_SZ_DW(alloc_q_counter_in)] = {};
	int num_cnt_ports;
	int err = 0;
	int i;
	bool is_shared;

	MLX5_SET(alloc_q_counter_in, in, opcode, MLX5_CMD_OP_ALLOC_Q_COUNTER);
	is_shared = MLX5_CAP_GEN(dev->mdev, log_max_uctx) != 0;
	num_cnt_ports = is_mdev_switchdev_mode(dev->mdev) ? 1 : dev->num_ports;

	for (i = 0; i < num_cnt_ports; i++) {
		err = __mlx5_ib_alloc_counters(dev, &dev->port[i].cnts);
		if (err)
			goto err_alloc;

		mlx5_ib_fill_counters(dev, dev->port[i].cnts.descs,
				      dev->port[i].cnts.offsets);

		MLX5_SET(alloc_q_counter_in, in, uid,
			 is_shared ? MLX5_SHARED_RESOURCE_UID : 0);

		err = mlx5_cmd_exec_inout(dev->mdev, alloc_q_counter, in, out);
		if (err) {
			mlx5_ib_warn(dev,
				     "couldn't allocate queue counter for port %d, err %d\n",
				     i + 1, err);
			goto err_alloc;
		}

		dev->port[i].cnts.set_id =
			MLX5_GET(alloc_q_counter_out, out, counter_set_id);
	}
	return 0;

err_alloc:
	mlx5_ib_dealloc_counters(dev);
	return err;
}

static int read_flow_counters(struct ib_device *ibdev,
			      struct mlx5_read_counters_attr *read_attr)
{
	struct mlx5_fc *fc = read_attr->hw_cntrs_hndl;
	struct mlx5_ib_dev *dev = to_mdev(ibdev);

	return mlx5_fc_query(dev->mdev, fc,
			     &read_attr->out[IB_COUNTER_PACKETS],
			     &read_attr->out[IB_COUNTER_BYTES]);
}

/* flow counters currently expose two counters packets and bytes */
#define FLOW_COUNTERS_NUM 2
static int counters_set_description(
	struct ib_counters *counters, enum mlx5_ib_counters_type counters_type,
	struct mlx5_ib_flow_counters_desc *desc_data, u32 ncounters)
{
	struct mlx5_ib_mcounters *mcounters = to_mcounters(counters);
	u32 cntrs_max_index = 0;
	int i;

	if (counters_type != MLX5_IB_COUNTERS_FLOW)
		return -EINVAL;

	/* init the fields for the object */
	mcounters->type = counters_type;
	mcounters->read_counters = read_flow_counters;
	mcounters->counters_num = FLOW_COUNTERS_NUM;
	mcounters->ncounters = ncounters;
	/* each counter entry have both description and index pair */
	for (i = 0; i < ncounters; i++) {
		if (desc_data[i].description > IB_COUNTER_BYTES)
			return -EINVAL;

		if (cntrs_max_index <= desc_data[i].index)
			cntrs_max_index = desc_data[i].index + 1;
	}

	mutex_lock(&mcounters->mcntrs_mutex);
	mcounters->counters_data = desc_data;
	mcounters->cntrs_max_index = cntrs_max_index;
	mutex_unlock(&mcounters->mcntrs_mutex);

	return 0;
}

#define MAX_COUNTERS_NUM (USHRT_MAX / (sizeof(u32) * 2))
int mlx5_ib_flow_counters_set_data(struct ib_counters *ibcounters,
				   struct mlx5_ib_create_flow *ucmd)
{
	struct mlx5_ib_mcounters *mcounters = to_mcounters(ibcounters);
	struct mlx5_ib_flow_counters_data *cntrs_data = NULL;
	struct mlx5_ib_flow_counters_desc *desc_data = NULL;
	bool hw_hndl = false;
	int ret = 0;

	if (ucmd && ucmd->ncounters_data != 0) {
		cntrs_data = ucmd->data;
		if (cntrs_data->ncounters > MAX_COUNTERS_NUM)
			return -EINVAL;

		desc_data = kcalloc(cntrs_data->ncounters,
				    sizeof(*desc_data),
				    GFP_KERNEL);
		if (!desc_data)
			return  -ENOMEM;

		if (copy_from_user(desc_data,
				   u64_to_user_ptr(cntrs_data->counters_data),
				   sizeof(*desc_data) * cntrs_data->ncounters)) {
			ret = -EFAULT;
			goto free;
		}
	}

	if (!mcounters->hw_cntrs_hndl) {
		mcounters->hw_cntrs_hndl = mlx5_fc_create(
			to_mdev(ibcounters->device)->mdev, false);
		if (IS_ERR(mcounters->hw_cntrs_hndl)) {
			ret = PTR_ERR(mcounters->hw_cntrs_hndl);
			goto free;
		}
		hw_hndl = true;
	}

	if (desc_data) {
		/* counters already bound to at least one flow */
		if (mcounters->cntrs_max_index) {
			ret = -EINVAL;
			goto free_hndl;
		}

		ret = counters_set_description(ibcounters,
					       MLX5_IB_COUNTERS_FLOW,
					       desc_data,
					       cntrs_data->ncounters);
		if (ret)
			goto free_hndl;

	} else if (!mcounters->cntrs_max_index) {
		/* counters not bound yet, must have udata passed */
		ret = -EINVAL;
		goto free_hndl;
	}

	return 0;

free_hndl:
	if (hw_hndl) {
		mlx5_fc_destroy(to_mdev(ibcounters->device)->mdev,
				mcounters->hw_cntrs_hndl);
		mcounters->hw_cntrs_hndl = NULL;
	}
free:
	kfree(desc_data);
	return ret;
}

void mlx5_ib_counters_clear_description(struct ib_counters *counters)
{
	struct mlx5_ib_mcounters *mcounters;

	if (!counters || atomic_read(&counters->usecnt) != 1)
		return;

	mcounters = to_mcounters(counters);

	mutex_lock(&mcounters->mcntrs_mutex);
	kfree(mcounters->counters_data);
	mcounters->counters_data = NULL;
	mcounters->cntrs_max_index = 0;
	mutex_unlock(&mcounters->mcntrs_mutex);
}

static int mlx5_ib_modify_stat(struct ib_device *device, u32 port,
			       unsigned int index, bool enable)
{
	struct mlx5_ib_dev *dev = to_mdev(device);
	struct mlx5_ib_counters *cnts;
	struct mlx5_ib_op_fc *opfc;
	u32 num_hw_counters, type;
	int ret;

	cnts = &dev->port[port - 1].cnts;
	num_hw_counters = cnts->num_q_counters + cnts->num_cong_counters +
		cnts->num_ext_ppcnt_counters;
	if (index < num_hw_counters ||
	    index >= (num_hw_counters + cnts->num_op_counters))
		return -EINVAL;

	if (!(cnts->descs[index].flags & IB_STAT_FLAG_OPTIONAL))
		return -EINVAL;

	type = *(u32 *)cnts->descs[index].priv;
	if (type >= MLX5_IB_OPCOUNTER_MAX)
		return -EINVAL;

	opfc = &cnts->opfcs[type];

	if (enable) {
		if (opfc->fc)
			return -EEXIST;

		opfc->fc = mlx5_fc_create(dev->mdev, false);
		if (IS_ERR(opfc->fc))
			return PTR_ERR(opfc->fc);

		ret = mlx5_ib_fs_add_op_fc(dev, port, opfc, type);
		if (ret) {
			mlx5_fc_destroy(dev->mdev, opfc->fc);
			opfc->fc = NULL;
		}
		return ret;
	}

	if (!opfc->fc)
		return -EINVAL;

	mlx5_ib_fs_remove_op_fc(dev, opfc, type);
	mlx5_fc_destroy(dev->mdev, opfc->fc);
	opfc->fc = NULL;
	return 0;
}

static const struct ib_device_ops hw_stats_ops = {
	.alloc_hw_port_stats = mlx5_ib_alloc_hw_port_stats,
	.get_hw_stats = mlx5_ib_get_hw_stats,
	.counter_bind_qp = mlx5_ib_counter_bind_qp,
	.counter_unbind_qp = mlx5_ib_counter_unbind_qp,
	.counter_dealloc = mlx5_ib_counter_dealloc,
	.counter_alloc_stats = mlx5_ib_counter_alloc_stats,
	.counter_update_stats = mlx5_ib_counter_update_stats,
<<<<<<< HEAD
=======
	.modify_hw_stat = IS_ENABLED(CONFIG_INFINIBAND_USER_ACCESS) ?
			  mlx5_ib_modify_stat : NULL,
>>>>>>> df0cc57e
};

static const struct ib_device_ops hw_switchdev_stats_ops = {
	.alloc_hw_device_stats = mlx5_ib_alloc_hw_device_stats,
	.get_hw_stats = mlx5_ib_get_hw_stats,
	.counter_bind_qp = mlx5_ib_counter_bind_qp,
	.counter_unbind_qp = mlx5_ib_counter_unbind_qp,
	.counter_dealloc = mlx5_ib_counter_dealloc,
	.counter_alloc_stats = mlx5_ib_counter_alloc_stats,
	.counter_update_stats = mlx5_ib_counter_update_stats,
};

static const struct ib_device_ops counters_ops = {
	.create_counters = mlx5_ib_create_counters,
	.destroy_counters = mlx5_ib_destroy_counters,
	.read_counters = mlx5_ib_read_counters,

	INIT_RDMA_OBJ_SIZE(ib_counters, mlx5_ib_mcounters, ibcntrs),
};

int mlx5_ib_counters_init(struct mlx5_ib_dev *dev)
{
	ib_set_device_ops(&dev->ib_dev, &counters_ops);

	if (!MLX5_CAP_GEN(dev->mdev, max_qp_cnt))
		return 0;

	if (is_mdev_switchdev_mode(dev->mdev))
		ib_set_device_ops(&dev->ib_dev, &hw_switchdev_stats_ops);
	else
		ib_set_device_ops(&dev->ib_dev, &hw_stats_ops);
	return mlx5_ib_alloc_counters(dev);
}

void mlx5_ib_counters_cleanup(struct mlx5_ib_dev *dev)
{
	if (!MLX5_CAP_GEN(dev->mdev, max_qp_cnt))
		return;

	mlx5_ib_dealloc_counters(dev);
}<|MERGE_RESOLUTION|>--- conflicted
+++ resolved
@@ -177,32 +177,6 @@
 	return cnts->set_id;
 }
 
-<<<<<<< HEAD
-static struct rdma_hw_stats *
-mlx5_ib_alloc_hw_device_stats(struct ib_device *ibdev)
-{
-	struct mlx5_ib_dev *dev = to_mdev(ibdev);
-	const struct mlx5_ib_counters *cnts = &dev->port[0].cnts;
-
-	return rdma_alloc_hw_stats_struct(cnts->names,
-					  cnts->num_q_counters +
-						  cnts->num_cong_counters +
-						  cnts->num_ext_ppcnt_counters,
-					  RDMA_HW_STATS_DEFAULT_LIFESPAN);
-}
-
-static struct rdma_hw_stats *
-mlx5_ib_alloc_hw_port_stats(struct ib_device *ibdev, u32 port_num)
-{
-	struct mlx5_ib_dev *dev = to_mdev(ibdev);
-	const struct mlx5_ib_counters *cnts = &dev->port[port_num - 1].cnts;
-
-	return rdma_alloc_hw_stats_struct(cnts->names,
-					  cnts->num_q_counters +
-						  cnts->num_cong_counters +
-						  cnts->num_ext_ppcnt_counters,
-					  RDMA_HW_STATS_DEFAULT_LIFESPAN);
-=======
 static struct rdma_hw_stats *do_alloc_stats(const struct mlx5_ib_counters *cnts)
 {
 	struct rdma_hw_stats *stats;
@@ -240,7 +214,6 @@
 	const struct mlx5_ib_counters *cnts = &dev->port[port_num - 1].cnts;
 
 	return do_alloc_stats(cnts);
->>>>>>> df0cc57e
 }
 
 static int mlx5_ib_query_q_counters(struct mlx5_core_dev *mdev,
@@ -912,11 +885,8 @@
 	.counter_dealloc = mlx5_ib_counter_dealloc,
 	.counter_alloc_stats = mlx5_ib_counter_alloc_stats,
 	.counter_update_stats = mlx5_ib_counter_update_stats,
-<<<<<<< HEAD
-=======
 	.modify_hw_stat = IS_ENABLED(CONFIG_INFINIBAND_USER_ACCESS) ?
 			  mlx5_ib_modify_stat : NULL,
->>>>>>> df0cc57e
 };
 
 static const struct ib_device_ops hw_switchdev_stats_ops = {
