--- conflicted
+++ resolved
@@ -1,10 +1,5 @@
-<<<<<<< HEAD
 # SPDX-License-Identifier: GPL-2.0
-sun4i-drm-y += sun4i_drv.o
-sun4i-drm-y += sun4i_framebuffer.o
-=======
 sun4i-backend-y			+= sun4i_backend.o sun4i_layer.o
->>>>>>> f150891f
 
 sun4i-drm-y			+= sun4i_drv.o
 sun4i-drm-y			+= sun4i_framebuffer.o
