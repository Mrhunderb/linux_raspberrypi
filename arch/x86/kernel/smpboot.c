--- conflicted
+++ resolved
@@ -81,10 +81,7 @@
 #include <asm/spec-ctrl.h>
 #include <asm/hw_irq.h>
 #include <asm/stackprotector.h>
-<<<<<<< HEAD
-=======
 #include <asm/sev.h>
->>>>>>> 88084a3d
 
 /* representing HT siblings of each logical CPU */
 DEFINE_PER_CPU_READ_MOSTLY(cpumask_var_t, cpu_sibling_map);
@@ -1858,362 +1855,4 @@
 	BUG();
 }
 
-<<<<<<< HEAD
-#endif
-
-#ifdef CONFIG_X86_64
-/*
- * APERF/MPERF frequency ratio computation.
- *
- * The scheduler wants to do frequency invariant accounting and needs a <1
- * ratio to account for the 'current' frequency, corresponding to
- * freq_curr / freq_max.
- *
- * Since the frequency freq_curr on x86 is controlled by micro-controller and
- * our P-state setting is little more than a request/hint, we need to observe
- * the effective frequency 'BusyMHz', i.e. the average frequency over a time
- * interval after discarding idle time. This is given by:
- *
- *   BusyMHz = delta_APERF / delta_MPERF * freq_base
- *
- * where freq_base is the max non-turbo P-state.
- *
- * The freq_max term has to be set to a somewhat arbitrary value, because we
- * can't know which turbo states will be available at a given point in time:
- * it all depends on the thermal headroom of the entire package. We set it to
- * the turbo level with 4 cores active.
- *
- * Benchmarks show that's a good compromise between the 1C turbo ratio
- * (freq_curr/freq_max would rarely reach 1) and something close to freq_base,
- * which would ignore the entire turbo range (a conspicuous part, making
- * freq_curr/freq_max always maxed out).
- *
- * An exception to the heuristic above is the Atom uarch, where we choose the
- * highest turbo level for freq_max since Atom's are generally oriented towards
- * power efficiency.
- *
- * Setting freq_max to anything less than the 1C turbo ratio makes the ratio
- * freq_curr / freq_max to eventually grow >1, in which case we clip it to 1.
- */
-
-DEFINE_STATIC_KEY_FALSE(arch_scale_freq_key);
-
-static DEFINE_PER_CPU(u64, arch_prev_aperf);
-static DEFINE_PER_CPU(u64, arch_prev_mperf);
-static u64 arch_turbo_freq_ratio = SCHED_CAPACITY_SCALE;
-static u64 arch_max_freq_ratio = SCHED_CAPACITY_SCALE;
-
-void arch_set_max_freq_ratio(bool turbo_disabled)
-{
-	arch_max_freq_ratio = turbo_disabled ? SCHED_CAPACITY_SCALE :
-					arch_turbo_freq_ratio;
-}
-EXPORT_SYMBOL_GPL(arch_set_max_freq_ratio);
-
-static bool turbo_disabled(void)
-{
-	u64 misc_en;
-	int err;
-
-	err = rdmsrl_safe(MSR_IA32_MISC_ENABLE, &misc_en);
-	if (err)
-		return false;
-
-	return (misc_en & MSR_IA32_MISC_ENABLE_TURBO_DISABLE);
-}
-
-static bool slv_set_max_freq_ratio(u64 *base_freq, u64 *turbo_freq)
-{
-	int err;
-
-	err = rdmsrl_safe(MSR_ATOM_CORE_RATIOS, base_freq);
-	if (err)
-		return false;
-
-	err = rdmsrl_safe(MSR_ATOM_CORE_TURBO_RATIOS, turbo_freq);
-	if (err)
-		return false;
-
-	*base_freq = (*base_freq >> 16) & 0x3F;     /* max P state */
-	*turbo_freq = *turbo_freq & 0x3F;           /* 1C turbo    */
-
-	return true;
-}
-
-#define X86_MATCH(model)					\
-	X86_MATCH_VENDOR_FAM_MODEL_FEATURE(INTEL, 6,		\
-		INTEL_FAM6_##model, X86_FEATURE_APERFMPERF, NULL)
-
-static const struct x86_cpu_id has_knl_turbo_ratio_limits[] = {
-	X86_MATCH(XEON_PHI_KNL),
-	X86_MATCH(XEON_PHI_KNM),
-	{}
-};
-
-static const struct x86_cpu_id has_skx_turbo_ratio_limits[] = {
-	X86_MATCH(SKYLAKE_X),
-	{}
-};
-
-static const struct x86_cpu_id has_glm_turbo_ratio_limits[] = {
-	X86_MATCH(ATOM_GOLDMONT),
-	X86_MATCH(ATOM_GOLDMONT_D),
-	X86_MATCH(ATOM_GOLDMONT_PLUS),
-	{}
-};
-
-static bool knl_set_max_freq_ratio(u64 *base_freq, u64 *turbo_freq,
-				int num_delta_fratio)
-{
-	int fratio, delta_fratio, found;
-	int err, i;
-	u64 msr;
-
-	err = rdmsrl_safe(MSR_PLATFORM_INFO, base_freq);
-	if (err)
-		return false;
-
-	*base_freq = (*base_freq >> 8) & 0xFF;	    /* max P state */
-
-	err = rdmsrl_safe(MSR_TURBO_RATIO_LIMIT, &msr);
-	if (err)
-		return false;
-
-	fratio = (msr >> 8) & 0xFF;
-	i = 16;
-	found = 0;
-	do {
-		if (found >= num_delta_fratio) {
-			*turbo_freq = fratio;
-			return true;
-		}
-
-		delta_fratio = (msr >> (i + 5)) & 0x7;
-
-		if (delta_fratio) {
-			found += 1;
-			fratio -= delta_fratio;
-		}
-
-		i += 8;
-	} while (i < 64);
-
-	return true;
-}
-
-static bool skx_set_max_freq_ratio(u64 *base_freq, u64 *turbo_freq, int size)
-{
-	u64 ratios, counts;
-	u32 group_size;
-	int err, i;
-
-	err = rdmsrl_safe(MSR_PLATFORM_INFO, base_freq);
-	if (err)
-		return false;
-
-	*base_freq = (*base_freq >> 8) & 0xFF;      /* max P state */
-
-	err = rdmsrl_safe(MSR_TURBO_RATIO_LIMIT, &ratios);
-	if (err)
-		return false;
-
-	err = rdmsrl_safe(MSR_TURBO_RATIO_LIMIT1, &counts);
-	if (err)
-		return false;
-
-	for (i = 0; i < 64; i += 8) {
-		group_size = (counts >> i) & 0xFF;
-		if (group_size >= size) {
-			*turbo_freq = (ratios >> i) & 0xFF;
-			return true;
-		}
-	}
-
-	return false;
-}
-
-static bool core_set_max_freq_ratio(u64 *base_freq, u64 *turbo_freq)
-{
-	u64 msr;
-	int err;
-
-	err = rdmsrl_safe(MSR_PLATFORM_INFO, base_freq);
-	if (err)
-		return false;
-
-	err = rdmsrl_safe(MSR_TURBO_RATIO_LIMIT, &msr);
-	if (err)
-		return false;
-
-	*base_freq = (*base_freq >> 8) & 0xFF;    /* max P state */
-	*turbo_freq = (msr >> 24) & 0xFF;         /* 4C turbo    */
-
-	/* The CPU may have less than 4 cores */
-	if (!*turbo_freq)
-		*turbo_freq = msr & 0xFF;         /* 1C turbo    */
-
-	return true;
-}
-
-static bool intel_set_max_freq_ratio(void)
-{
-	u64 base_freq, turbo_freq;
-	u64 turbo_ratio;
-
-	if (slv_set_max_freq_ratio(&base_freq, &turbo_freq))
-		goto out;
-
-	if (x86_match_cpu(has_glm_turbo_ratio_limits) &&
-	    skx_set_max_freq_ratio(&base_freq, &turbo_freq, 1))
-		goto out;
-
-	if (x86_match_cpu(has_knl_turbo_ratio_limits) &&
-	    knl_set_max_freq_ratio(&base_freq, &turbo_freq, 1))
-		goto out;
-
-	if (x86_match_cpu(has_skx_turbo_ratio_limits) &&
-	    skx_set_max_freq_ratio(&base_freq, &turbo_freq, 4))
-		goto out;
-
-	if (core_set_max_freq_ratio(&base_freq, &turbo_freq))
-		goto out;
-
-	return false;
-
-out:
-	/*
-	 * Some hypervisors advertise X86_FEATURE_APERFMPERF
-	 * but then fill all MSR's with zeroes.
-	 * Some CPUs have turbo boost but don't declare any turbo ratio
-	 * in MSR_TURBO_RATIO_LIMIT.
-	 */
-	if (!base_freq || !turbo_freq) {
-		pr_debug("Couldn't determine cpu base or turbo frequency, necessary for scale-invariant accounting.\n");
-		return false;
-	}
-
-	turbo_ratio = div_u64(turbo_freq * SCHED_CAPACITY_SCALE, base_freq);
-	if (!turbo_ratio) {
-		pr_debug("Non-zero turbo and base frequencies led to a 0 ratio.\n");
-		return false;
-	}
-
-	arch_turbo_freq_ratio = turbo_ratio;
-	arch_set_max_freq_ratio(turbo_disabled());
-
-	return true;
-}
-
-static void init_counter_refs(void)
-{
-	u64 aperf, mperf;
-
-	rdmsrl(MSR_IA32_APERF, aperf);
-	rdmsrl(MSR_IA32_MPERF, mperf);
-
-	this_cpu_write(arch_prev_aperf, aperf);
-	this_cpu_write(arch_prev_mperf, mperf);
-}
-
-#ifdef CONFIG_PM_SLEEP
-static struct syscore_ops freq_invariance_syscore_ops = {
-	.resume = init_counter_refs,
-};
-
-static void register_freq_invariance_syscore_ops(void)
-{
-	/* Bail out if registered already. */
-	if (freq_invariance_syscore_ops.node.prev)
-		return;
-
-	register_syscore_ops(&freq_invariance_syscore_ops);
-}
-#else
-static inline void register_freq_invariance_syscore_ops(void) {}
-#endif
-
-void init_freq_invariance(bool secondary, bool cppc_ready)
-{
-	bool ret = false;
-
-	if (!boot_cpu_has(X86_FEATURE_APERFMPERF))
-		return;
-
-	if (secondary) {
-		if (static_branch_likely(&arch_scale_freq_key)) {
-			init_counter_refs();
-		}
-		return;
-	}
-
-	if (boot_cpu_data.x86_vendor == X86_VENDOR_INTEL)
-		ret = intel_set_max_freq_ratio();
-	else if (boot_cpu_data.x86_vendor == X86_VENDOR_AMD) {
-		if (!cppc_ready) {
-			return;
-		}
-		ret = amd_set_max_freq_ratio(&arch_turbo_freq_ratio);
-	}
-
-	if (ret) {
-		init_counter_refs();
-		static_branch_enable(&arch_scale_freq_key);
-		register_freq_invariance_syscore_ops();
-		pr_info("Estimated ratio of average max frequency by base frequency (times 1024): %llu\n", arch_max_freq_ratio);
-	} else {
-		pr_debug("Couldn't determine max cpu frequency, necessary for scale-invariant accounting.\n");
-	}
-}
-
-static void disable_freq_invariance_workfn(struct work_struct *work)
-{
-	static_branch_disable(&arch_scale_freq_key);
-}
-
-static DECLARE_WORK(disable_freq_invariance_work,
-		    disable_freq_invariance_workfn);
-
-DEFINE_PER_CPU(unsigned long, arch_freq_scale) = SCHED_CAPACITY_SCALE;
-
-void arch_scale_freq_tick(void)
-{
-	u64 freq_scale;
-	u64 aperf, mperf;
-	u64 acnt, mcnt;
-
-	if (!arch_scale_freq_invariant())
-		return;
-
-	rdmsrl(MSR_IA32_APERF, aperf);
-	rdmsrl(MSR_IA32_MPERF, mperf);
-
-	acnt = aperf - this_cpu_read(arch_prev_aperf);
-	mcnt = mperf - this_cpu_read(arch_prev_mperf);
-
-	this_cpu_write(arch_prev_aperf, aperf);
-	this_cpu_write(arch_prev_mperf, mperf);
-
-	if (check_shl_overflow(acnt, 2*SCHED_CAPACITY_SHIFT, &acnt))
-		goto error;
-
-	if (check_mul_overflow(mcnt, arch_max_freq_ratio, &mcnt) || !mcnt)
-		goto error;
-
-	freq_scale = div64_u64(acnt, mcnt);
-	if (!freq_scale)
-		goto error;
-
-	if (freq_scale > SCHED_CAPACITY_SCALE)
-		freq_scale = SCHED_CAPACITY_SCALE;
-
-	this_cpu_write(arch_freq_scale, freq_scale);
-	return;
-
-error:
-	pr_warn("Scheduler frequency invariance went wobbly, disabling!\n");
-	schedule_work(&disable_freq_invariance_work);
-}
-#endif /* CONFIG_X86_64 */
-=======
-#endif
->>>>>>> 88084a3d
+#endif