// SPDX-License-Identifier: GPL-2.0-only
/*
 * Datapath implementation.
 *
 * Copyright (c) 2017-2019, Silicon Laboratories, Inc.
 * Copyright (c) 2010, ST-Ericsson
 */
#include <net/mac80211.h>

#include "data_tx.h"
#include "wfx.h"
#include "bh.h"
#include "sta.h"
#include "queue.h"
#include "debug.h"
#include "traces.h"
#include "hif_tx_mib.h"

#define WFX_INVALID_RATE_ID    15
#define WFX_LINK_ID_GC_TIMEOUT ((unsigned long)(10 * HZ))

static int wfx_get_hw_rate(struct wfx_dev *wdev,
			   const struct ieee80211_tx_rate *rate)
{
	if (rate->idx < 0)
		return -1;
	if (rate->flags & IEEE80211_TX_RC_MCS) {
		if (rate->idx > 7) {
			WARN(1, "wrong rate->idx value: %d", rate->idx);
			return -1;
		}
		return rate->idx + 14;
	}
	// WFx only support 2GHz, else band information should be retrieved
	// from ieee80211_tx_info
	return wdev->hw->wiphy->bands[NL80211_BAND_2GHZ]->bitrates[rate->idx].hw_value;
}

/* TX policy cache implementation */

static void wfx_tx_policy_build(struct wfx_vif *wvif, struct tx_policy *policy,
				struct ieee80211_tx_rate *rates)
{
	int i;
	size_t count;
	struct wfx_dev *wdev = wvif->wdev;

	WARN(rates[0].idx < 0, "invalid rate policy");
	memset(policy, 0, sizeof(*policy));
	for (i = 1; i < IEEE80211_TX_MAX_RATES; i++)
		if (rates[i].idx < 0)
			break;
	count = i;

	/* HACK!!! Device has problems (at least) switching from
	 * 54Mbps CTS to 1Mbps. This switch takes enormous amount
	 * of time (100-200 ms), leading to valuable throughput drop.
	 * As a workaround, additional g-rates are injected to the
	 * policy.
	 */
	if (count == 2 && !(rates[0].flags & IEEE80211_TX_RC_MCS) &&
	    rates[0].idx > 4 && rates[0].count > 2 &&
	    rates[1].idx < 2) {
		int mid_rate = (rates[0].idx + 4) >> 1;

		/* Decrease number of retries for the initial rate */
		rates[0].count -= 2;

		if (mid_rate != 4) {
			/* Keep fallback rate at 1Mbps. */
			rates[3] = rates[1];

			/* Inject 1 transmission on lowest g-rate */
			rates[2].idx = 4;
			rates[2].count = 1;
			rates[2].flags = rates[1].flags;

			/* Inject 1 transmission on mid-rate */
			rates[1].idx = mid_rate;
			rates[1].count = 1;

			/* Fallback to 1 Mbps is a really bad thing,
			 * so let's try to increase probability of
			 * successful transmission on the lowest g rate
			 * even more
			 */
			if (rates[0].count >= 3) {
				--rates[0].count;
				++rates[2].count;
			}

			/* Adjust amount of rates defined */
			count += 2;
		} else {
			/* Keep fallback rate at 1Mbps. */
			rates[2] = rates[1];

			/* Inject 2 transmissions on lowest g-rate */
			rates[1].idx = 4;
			rates[1].count = 2;

			/* Adjust amount of rates defined */
			count += 1;
		}
	}

	for (i = 0; i < IEEE80211_TX_MAX_RATES; ++i) {
		int rateid;
		u8 count;

		if (rates[i].idx < 0)
			break;
		WARN_ON(rates[i].count > 15);
		rateid = wfx_get_hw_rate(wdev, &rates[i]);
		// Pack two values in each byte of policy->rates
		count = rates[i].count;
		if (rateid % 2)
			count <<= 4;
		policy->rates[rateid / 2] |= count;
	}
}

static bool tx_policy_is_equal(const struct tx_policy *a,
			       const struct tx_policy *b)
{
	return !memcmp(a->rates, b->rates, sizeof(a->rates));
}

static int wfx_tx_policy_find(struct tx_policy_cache *cache,
			      struct tx_policy *wanted)
{
	struct tx_policy *it;

	list_for_each_entry(it, &cache->used, link)
		if (tx_policy_is_equal(wanted, it))
			return it - cache->cache;
	list_for_each_entry(it, &cache->free, link)
		if (tx_policy_is_equal(wanted, it))
			return it - cache->cache;
	return -1;
}

static void wfx_tx_policy_use(struct tx_policy_cache *cache,
			      struct tx_policy *entry)
{
	++entry->usage_count;
	list_move(&entry->link, &cache->used);
}

static int wfx_tx_policy_release(struct tx_policy_cache *cache,
				 struct tx_policy *entry)
{
	int ret = --entry->usage_count;

	if (!ret)
		list_move(&entry->link, &cache->free);
	return ret;
}

static int wfx_tx_policy_get(struct wfx_vif *wvif,
			     struct ieee80211_tx_rate *rates,
			     bool *renew)
{
	int idx;
	struct tx_policy_cache *cache = &wvif->tx_policy_cache;
	struct tx_policy wanted;

	wfx_tx_policy_build(wvif, &wanted, rates);

	spin_lock_bh(&cache->lock);
	if (list_empty(&cache->free)) {
		WARN(1, "unable to get a valid Tx policy");
		spin_unlock_bh(&cache->lock);
		return WFX_INVALID_RATE_ID;
	}
	idx = wfx_tx_policy_find(cache, &wanted);
	if (idx >= 0) {
		*renew = false;
	} else {
		struct tx_policy *entry;
		*renew = true;
		/* If policy is not found create a new one
		 * using the oldest entry in "free" list
		 */
		entry = list_entry(cache->free.prev, struct tx_policy, link);
		memcpy(entry->rates, wanted.rates, sizeof(entry->rates));
		entry->uploaded = false;
		entry->usage_count = 0;
		idx = entry - cache->cache;
	}
	wfx_tx_policy_use(cache, &cache->cache[idx]);
	if (list_empty(&cache->free)) {
		/* Lock TX queues. */
		wfx_tx_queues_lock(wvif->wdev);
	}
	spin_unlock_bh(&cache->lock);
	return idx;
}

static void wfx_tx_policy_put(struct wfx_vif *wvif, int idx)
{
	int usage, locked;
	struct tx_policy_cache *cache = &wvif->tx_policy_cache;

	if (idx == WFX_INVALID_RATE_ID)
		return;
	spin_lock_bh(&cache->lock);
	locked = list_empty(&cache->free);
	usage = wfx_tx_policy_release(cache, &cache->cache[idx]);
	if (locked && !usage) {
		/* Unlock TX queues. */
		wfx_tx_queues_unlock(wvif->wdev);
	}
	spin_unlock_bh(&cache->lock);
}

static int wfx_tx_policy_upload(struct wfx_vif *wvif)
{
	struct tx_policy *policies = wvif->tx_policy_cache.cache;
	u8 tmp_rates[12];
	int i;

	do {
		spin_lock_bh(&wvif->tx_policy_cache.lock);
		for (i = 0; i < HIF_MIB_NUM_TX_RATE_RETRY_POLICIES; ++i)
			if (!policies[i].uploaded &&
			    memzcmp(policies[i].rates, sizeof(policies[i].rates)))
				break;
		if (i < HIF_MIB_NUM_TX_RATE_RETRY_POLICIES) {
<<<<<<< HEAD
			policies[i].uploaded = 1;
=======
			policies[i].uploaded = true;
>>>>>>> 04d5ce62
			memcpy(tmp_rates, policies[i].rates, sizeof(tmp_rates));
			spin_unlock_bh(&wvif->tx_policy_cache.lock);
			hif_set_tx_rate_retry_policy(wvif, i, tmp_rates);
		} else {
			spin_unlock_bh(&wvif->tx_policy_cache.lock);
		}
	} while (i < HIF_MIB_NUM_TX_RATE_RETRY_POLICIES);
	return 0;
}

void wfx_tx_policy_upload_work(struct work_struct *work)
{
	struct wfx_vif *wvif =
		container_of(work, struct wfx_vif, tx_policy_upload_work);

	wfx_tx_policy_upload(wvif);

	wfx_tx_unlock(wvif->wdev);
	wfx_tx_queues_unlock(wvif->wdev);
}

void wfx_tx_policy_init(struct wfx_vif *wvif)
{
	struct tx_policy_cache *cache = &wvif->tx_policy_cache;
	int i;

	memset(cache, 0, sizeof(*cache));

	spin_lock_init(&cache->lock);
	INIT_LIST_HEAD(&cache->used);
	INIT_LIST_HEAD(&cache->free);

	for (i = 0; i < HIF_MIB_NUM_TX_RATE_RETRY_POLICIES; ++i)
		list_add(&cache->cache[i].link, &cache->free);
}

/* Tx implementation */

static bool ieee80211_is_action_back(struct ieee80211_hdr *hdr)
{
	struct ieee80211_mgmt *mgmt = (struct ieee80211_mgmt *)hdr;

	if (!ieee80211_is_action(mgmt->frame_control))
		return false;
	if (mgmt->u.action.category != WLAN_CATEGORY_BACK)
		return false;
	return true;
}

static void wfx_tx_manage_pm(struct wfx_vif *wvif, struct ieee80211_hdr *hdr,
			     struct wfx_tx_priv *tx_priv,
			     struct ieee80211_sta *sta)
{
	u32 mask = ~BIT(tx_priv->raw_link_id);
	struct wfx_sta_priv *sta_priv;
	int tid = ieee80211_get_tid(hdr);

	spin_lock_bh(&wvif->ps_state_lock);
	if (ieee80211_is_auth(hdr->frame_control))
		wvif->sta_asleep_mask &= mask;
	spin_unlock_bh(&wvif->ps_state_lock);

	if (sta) {
		sta_priv = (struct wfx_sta_priv *)&sta->drv_priv;
		spin_lock_bh(&sta_priv->lock);
		sta_priv->buffered[tid]++;
		ieee80211_sta_set_buffered(sta, tid, true);
		spin_unlock_bh(&sta_priv->lock);
	}
}

static u8 wfx_tx_get_raw_link_id(struct wfx_vif *wvif,
				 struct ieee80211_sta *sta,
				 struct ieee80211_hdr *hdr)
{
	struct wfx_sta_priv *sta_priv =
		sta ? (struct wfx_sta_priv *)&sta->drv_priv : NULL;
	const u8 *da = ieee80211_get_DA(hdr);

	if (sta_priv && sta_priv->link_id)
		return sta_priv->link_id;
	if (wvif->vif->type != NL80211_IFTYPE_AP)
		return 0;
	if (is_multicast_ether_addr(da))
		return 0;
	return WFX_LINK_ID_NO_ASSOC;
}

static void wfx_tx_fixup_rates(struct ieee80211_tx_rate *rates)
{
	int i;
	bool finished;

	// Firmware is not able to mix rates with differents flags
	for (i = 0; i < IEEE80211_TX_MAX_RATES; i++) {
		if (rates[0].flags & IEEE80211_TX_RC_SHORT_GI)
			rates[i].flags |= IEEE80211_TX_RC_SHORT_GI;
		if (!(rates[0].flags & IEEE80211_TX_RC_SHORT_GI))
			rates[i].flags &= ~IEEE80211_TX_RC_SHORT_GI;
		if (!(rates[0].flags & IEEE80211_TX_RC_USE_RTS_CTS))
			rates[i].flags &= ~IEEE80211_TX_RC_USE_RTS_CTS;
	}

	// Sort rates and remove duplicates
	do {
		finished = true;
		for (i = 0; i < IEEE80211_TX_MAX_RATES - 1; i++) {
			if (rates[i + 1].idx == rates[i].idx &&
			    rates[i].idx != -1) {
				rates[i].count += rates[i + 1].count;
				if (rates[i].count > 15)
					rates[i].count = 15;
				rates[i + 1].idx = -1;
				rates[i + 1].count = 0;

				finished = false;
			}
			if (rates[i + 1].idx > rates[i].idx) {
				swap(rates[i + 1], rates[i]);
				finished = false;
			}
		}
	} while (!finished);
	// Ensure that MCS0 or 1Mbps is present at the end of the retry list
	for (i = 0; i < IEEE80211_TX_MAX_RATES; i++) {
		if (rates[i].idx == 0)
			break;
		if (rates[i].idx == -1) {
			rates[i].idx = 0;
			rates[i].count = 8; // == hw->max_rate_tries
			rates[i].flags = rates[i - 1].flags & IEEE80211_TX_RC_MCS;
			break;
		}
	}
	// All retries use long GI
	for (i = 1; i < IEEE80211_TX_MAX_RATES; i++)
		rates[i].flags &= ~IEEE80211_TX_RC_SHORT_GI;
}

static u8 wfx_tx_get_rate_id(struct wfx_vif *wvif,
			     struct ieee80211_tx_info *tx_info)
{
	bool tx_policy_renew = false;
	u8 rate_id;

	rate_id = wfx_tx_policy_get(wvif,
				    tx_info->driver_rates, &tx_policy_renew);
	if (rate_id == WFX_INVALID_RATE_ID)
		dev_warn(wvif->wdev->dev, "unable to get a valid Tx policy");

	if (tx_policy_renew) {
		/* FIXME: It's not so optimal to stop TX queues every now and
		 * then.  Better to reimplement task scheduling with a counter.
		 */
		wfx_tx_lock(wvif->wdev);
		wfx_tx_queues_lock(wvif->wdev);
		if (!schedule_work(&wvif->tx_policy_upload_work)) {
			wfx_tx_queues_unlock(wvif->wdev);
			wfx_tx_unlock(wvif->wdev);
		}
	}
	return rate_id;
}

static struct hif_ht_tx_parameters wfx_tx_get_tx_parms(struct wfx_dev *wdev, struct ieee80211_tx_info *tx_info)
{
	struct ieee80211_tx_rate *rate = &tx_info->driver_rates[0];
	struct hif_ht_tx_parameters ret = { };

	if (!(rate->flags & IEEE80211_TX_RC_MCS))
		ret.frame_format = HIF_FRAME_FORMAT_NON_HT;
	else if (!(rate->flags & IEEE80211_TX_RC_GREEN_FIELD))
		ret.frame_format = HIF_FRAME_FORMAT_MIXED_FORMAT_HT;
	else
		ret.frame_format = HIF_FRAME_FORMAT_GF_HT_11N;
	if (rate->flags & IEEE80211_TX_RC_SHORT_GI)
		ret.short_gi = 1;
	if (tx_info->flags & IEEE80211_TX_CTL_STBC)
		ret.stbc = 0; // FIXME: Not yet supported by firmware?
	return ret;
}

static int wfx_tx_get_icv_len(struct ieee80211_key_conf *hw_key)
{
	int mic_space;

	if (!hw_key)
		return 0;
	mic_space = (hw_key->cipher == WLAN_CIPHER_SUITE_TKIP) ? 8 : 0;
	return hw_key->icv_len + mic_space;
}

static int wfx_tx_inner(struct wfx_vif *wvif, struct ieee80211_sta *sta,
			struct sk_buff *skb)
{
	struct hif_msg *hif_msg;
	struct hif_req_tx *req;
	struct wfx_tx_priv *tx_priv;
	struct ieee80211_tx_info *tx_info = IEEE80211_SKB_CB(skb);
	struct ieee80211_key_conf *hw_key = tx_info->control.hw_key;
	struct ieee80211_hdr *hdr = (struct ieee80211_hdr *)skb->data;
	int queue_id = tx_info->hw_queue;
	size_t offset = (size_t)skb->data & 3;
	int wmsg_len = sizeof(struct hif_msg) +
			sizeof(struct hif_req_tx) + offset;

	WARN(queue_id >= IEEE80211_NUM_ACS, "unsupported queue_id");
	wfx_tx_fixup_rates(tx_info->driver_rates);

	// From now tx_info->control is unusable
	memset(tx_info->rate_driver_data, 0, sizeof(struct wfx_tx_priv));
	// Fill tx_priv
	tx_priv = (struct wfx_tx_priv *)tx_info->rate_driver_data;
	tx_priv->raw_link_id = wfx_tx_get_raw_link_id(wvif, sta, hdr);
	tx_priv->link_id = tx_priv->raw_link_id;
	if (ieee80211_has_protected(hdr->frame_control))
		tx_priv->hw_key = hw_key;
	if (tx_info->flags & IEEE80211_TX_CTL_SEND_AFTER_DTIM)
		tx_priv->link_id = WFX_LINK_ID_AFTER_DTIM;
	if (sta && (sta->uapsd_queues & BIT(queue_id)))
		tx_priv->link_id = WFX_LINK_ID_UAPSD;

	// Fill hif_msg
	WARN(skb_headroom(skb) < wmsg_len, "not enough space in skb");
	WARN(offset & 1, "attempt to transmit an unaligned frame");
	skb_put(skb, wfx_tx_get_icv_len(tx_priv->hw_key));
	skb_push(skb, wmsg_len);
	memset(skb->data, 0, wmsg_len);
	hif_msg = (struct hif_msg *)skb->data;
	hif_msg->len = cpu_to_le16(skb->len);
	hif_msg->id = HIF_REQ_ID_TX;
	hif_msg->interface = wvif->id;
	if (skb->len > wvif->wdev->hw_caps.size_inp_ch_buf) {
		dev_warn(wvif->wdev->dev, "requested frame size (%d) is larger than maximum supported (%d)\n",
			 skb->len, wvif->wdev->hw_caps.size_inp_ch_buf);
		skb_pull(skb, wmsg_len);
		return -EIO;
	}

	// Fill tx request
	req = (struct hif_req_tx *)hif_msg->body;
	// packet_id just need to be unique on device. 32bits are more than
	// necessary for that task, so we tae advantage of it to add some extra
	// data for debug.
	req->packet_id = queue_id << 28 |
			 IEEE80211_SEQ_TO_SN(le16_to_cpu(hdr->seq_ctrl)) << 16 |
			 (atomic_add_return(1, &wvif->wdev->packet_id) & 0xFFFF);
	req->data_flags.fc_offset = offset;
	if (tx_info->flags & IEEE80211_TX_CTL_SEND_AFTER_DTIM)
		req->data_flags.after_dtim = 1;
	req->queue_id.peer_sta_id = tx_priv->raw_link_id;
	// Queue index are inverted between firmware and Linux
	req->queue_id.queue_id = 3 - queue_id;
	req->ht_tx_parameters = wfx_tx_get_tx_parms(wvif->wdev, tx_info);
	req->tx_flags.retry_policy_index = wfx_tx_get_rate_id(wvif, tx_info);

	// Auxiliary operations
	wfx_tx_manage_pm(wvif, hdr, tx_priv, sta);
	wfx_tx_queue_put(wvif->wdev, &wvif->wdev->tx_queue[queue_id], skb);
	if (tx_info->flags & IEEE80211_TX_CTL_SEND_AFTER_DTIM)
		schedule_work(&wvif->update_tim_work);
	wfx_bh_request_tx(wvif->wdev);
	return 0;
}

void wfx_tx(struct ieee80211_hw *hw, struct ieee80211_tx_control *control,
	    struct sk_buff *skb)
{
	struct wfx_dev *wdev = hw->priv;
	struct wfx_vif *wvif;
	struct ieee80211_sta *sta = control ? control->sta : NULL;
	struct ieee80211_tx_info *tx_info = IEEE80211_SKB_CB(skb);
	struct ieee80211_hdr *hdr = (struct ieee80211_hdr *)skb->data;
	size_t driver_data_room = sizeof_field(struct ieee80211_tx_info,
					       rate_driver_data);

	compiletime_assert(sizeof(struct wfx_tx_priv) <= driver_data_room,
			   "struct tx_priv is too large");
	WARN(skb->next || skb->prev, "skb is already member of a list");
	// control.vif can be NULL for injected frames
	if (tx_info->control.vif)
		wvif = (struct wfx_vif *)tx_info->control.vif->drv_priv;
	else
		wvif = wvif_iterate(wdev, NULL);
	if (WARN_ON(!wvif))
		goto drop;
	// FIXME: why?
	if (ieee80211_is_action_back(hdr)) {
		dev_info(wdev->dev, "drop BA action\n");
		goto drop;
	}
	if (wfx_tx_inner(wvif, sta, skb))
		goto drop;

	return;

drop:
	ieee80211_tx_status_irqsafe(wdev->hw, skb);
}

void wfx_tx_confirm_cb(struct wfx_vif *wvif, const struct hif_cnf_tx *arg)
{
	int i;
	int tx_count;
	struct sk_buff *skb;
	struct ieee80211_tx_rate *rate;
	struct ieee80211_tx_info *tx_info;
	const struct wfx_tx_priv *tx_priv;

	skb = wfx_pending_get(wvif->wdev, arg->packet_id);
	if (!skb) {
		dev_warn(wvif->wdev->dev,
			 "received unknown packet_id (%#.8x) from chip\n",
			 arg->packet_id);
		return;
	}
	tx_info = IEEE80211_SKB_CB(skb);
	tx_priv = wfx_skb_tx_priv(skb);
	_trace_tx_stats(arg, skb,
			wfx_pending_get_pkt_us_delay(wvif->wdev, skb));

	// You can touch to tx_priv, but don't touch to tx_info->status.
	tx_count = arg->ack_failures;
	if (!arg->status || arg->ack_failures)
		tx_count += 1; // Also report success
	for (i = 0; i < IEEE80211_TX_MAX_RATES; i++) {
		rate = &tx_info->status.rates[i];
		if (rate->idx < 0)
			break;
		if (tx_count < rate->count &&
		    arg->status == HIF_STATUS_RETRY_EXCEEDED &&
		    arg->ack_failures)
			dev_dbg(wvif->wdev->dev, "all retries were not consumed: %d != %d\n",
				rate->count, tx_count);
		if (tx_count <= rate->count && tx_count &&
		    arg->txed_rate != wfx_get_hw_rate(wvif->wdev, rate))
			dev_dbg(wvif->wdev->dev,
				"inconsistent tx_info rates: %d != %d\n",
				arg->txed_rate,
				wfx_get_hw_rate(wvif->wdev, rate));
		if (tx_count > rate->count) {
			tx_count -= rate->count;
		} else if (!tx_count) {
			rate->count = 0;
			rate->idx = -1;
		} else {
			rate->count = tx_count;
			tx_count = 0;
		}
	}
	if (tx_count)
		dev_dbg(wvif->wdev->dev,
			"%d more retries than expected\n", tx_count);
	skb_trim(skb, skb->len - wfx_tx_get_icv_len(tx_priv->hw_key));

	// From now, you can touch to tx_info->status, but do not touch to
	// tx_priv anymore
	// FIXME: use ieee80211_tx_info_clear_status()
	memset(tx_info->rate_driver_data, 0, sizeof(tx_info->rate_driver_data));
	memset(tx_info->pad, 0, sizeof(tx_info->pad));

	if (!arg->status) {
		if (wvif->bss_loss_state &&
		    arg->packet_id == wvif->bss_loss_confirm_id)
			wfx_cqm_bssloss_sm(wvif, 0, 1, 0);
		tx_info->status.tx_time =
		arg->media_delay - arg->tx_queue_delay;
		if (tx_info->flags & IEEE80211_TX_CTL_NO_ACK)
			tx_info->flags |= IEEE80211_TX_STAT_NOACK_TRANSMITTED;
		else
			tx_info->flags |= IEEE80211_TX_STAT_ACK;
	} else if (arg->status == HIF_REQUEUE) {
		WARN(!arg->tx_result_flags.requeue, "incoherent status and result_flags");
		if (tx_info->flags & IEEE80211_TX_CTL_SEND_AFTER_DTIM) {
			wvif->after_dtim_tx_allowed = false; // DTIM period elapsed
			schedule_work(&wvif->update_tim_work);
		}
		tx_info->flags |= IEEE80211_TX_STAT_TX_FILTERED;
	} else {
		if (wvif->bss_loss_state &&
		    arg->packet_id == wvif->bss_loss_confirm_id)
			wfx_cqm_bssloss_sm(wvif, 0, 0, 1);
	}
	wfx_pending_remove(wvif->wdev, skb);
}

static void wfx_notify_buffered_tx(struct wfx_vif *wvif, struct sk_buff *skb)
{
	struct ieee80211_hdr *hdr = (struct ieee80211_hdr *)skb->data;
	struct ieee80211_sta *sta;
	struct wfx_sta_priv *sta_priv;
	int tid = ieee80211_get_tid(hdr);

	rcu_read_lock(); // protect sta
	sta = ieee80211_find_sta(wvif->vif, hdr->addr1);
	if (sta) {
		sta_priv = (struct wfx_sta_priv *)&sta->drv_priv;
		spin_lock_bh(&sta_priv->lock);
		WARN(!sta_priv->buffered[tid], "inconsistent notification");
		sta_priv->buffered[tid]--;
		if (!sta_priv->buffered[tid])
			ieee80211_sta_set_buffered(sta, tid, false);
		spin_unlock_bh(&sta_priv->lock);
	}
	rcu_read_unlock();
}

void wfx_skb_dtor(struct wfx_dev *wdev, struct sk_buff *skb)
{
	struct hif_msg *hif = (struct hif_msg *)skb->data;
	struct hif_req_tx *req = (struct hif_req_tx *)hif->body;
	struct wfx_vif *wvif = wdev_to_wvif(wdev, hif->interface);
	unsigned int offset = sizeof(struct hif_req_tx) +
				sizeof(struct hif_msg) +
				req->data_flags.fc_offset;

	WARN_ON(!wvif);
	skb_pull(skb, offset);
	wfx_notify_buffered_tx(wvif, skb);
	wfx_tx_policy_put(wvif, req->tx_flags.retry_policy_index);
	ieee80211_tx_status_irqsafe(wdev->hw, skb);
}<|MERGE_RESOLUTION|>--- conflicted
+++ resolved
@@ -227,11 +227,7 @@
 			    memzcmp(policies[i].rates, sizeof(policies[i].rates)))
 				break;
 		if (i < HIF_MIB_NUM_TX_RATE_RETRY_POLICIES) {
-<<<<<<< HEAD
-			policies[i].uploaded = 1;
-=======
 			policies[i].uploaded = true;
->>>>>>> 04d5ce62
 			memcpy(tmp_rates, policies[i].rates, sizeof(tmp_rates));
 			spin_unlock_bh(&wvif->tx_policy_cache.lock);
 			hif_set_tx_rate_retry_policy(wvif, i, tmp_rates);
