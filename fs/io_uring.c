--- conflicted
+++ resolved
@@ -5024,13 +5024,8 @@
 		 * Can't handle multishot for double wait for now, turn it
 		 * into one-shot mode.
 		 */
-<<<<<<< HEAD
-		if (!(req->poll.events & EPOLLONESHOT))
-			req->poll.events |= EPOLLONESHOT;
-=======
 		if (!(poll_one->events & EPOLLONESHOT))
 			poll_one->events |= EPOLLONESHOT;
->>>>>>> 8e0eb2fb
 		/* double add on the same waitqueue head, ignore */
 		if (poll_one->head == head)
 			return;
@@ -5315,7 +5310,6 @@
 		return -ENOENT;
 	if (io_poll_remove_one(req))
 		return 0;
-<<<<<<< HEAD
 
 	return -EALREADY;
 }
@@ -5334,26 +5328,6 @@
 	return demangle_poll(events) | (events & (EPOLLEXCLUSIVE|EPOLLONESHOT));
 }
 
-=======
-
-	return -EALREADY;
-}
-
-static __poll_t io_poll_parse_events(const struct io_uring_sqe *sqe,
-				     unsigned int flags)
-{
-	u32 events;
-
-	events = READ_ONCE(sqe->poll32_events);
-#ifdef __BIG_ENDIAN
-	events = swahw32(events);
-#endif
-	if (!(flags & IORING_POLL_ADD_MULTI))
-		events |= EPOLLONESHOT;
-	return demangle_poll(events) | (events & (EPOLLEXCLUSIVE|EPOLLONESHOT));
-}
-
->>>>>>> 8e0eb2fb
 static int io_poll_update_prep(struct io_kiocb *req,
 			       const struct io_uring_sqe *sqe)
 {
@@ -5453,14 +5427,6 @@
 	struct io_kiocb *preq;
 	bool completing;
 	int ret;
-<<<<<<< HEAD
-
-	spin_lock_irq(&ctx->completion_lock);
-	preq = io_poll_find(ctx, req->poll_update.old_user_data, true);
-	if (!preq) {
-		ret = -ENOENT;
-		goto err;
-=======
 
 	spin_lock_irq(&ctx->completion_lock);
 	preq = io_poll_find(ctx, req->poll_update.old_user_data, true);
@@ -5513,62 +5479,10 @@
 			req_set_fail_links(preq);
 			io_req_complete(preq, ret);
 		}
->>>>>>> 8e0eb2fb
 	}
 	return 0;
 }
 
-<<<<<<< HEAD
-	if (!req->poll_update.update_events && !req->poll_update.update_user_data) {
-		completing = true;
-		ret = io_poll_remove_one(preq) ? 0 : -EALREADY;
-		goto err;
-	}
-
-	/*
-	 * Don't allow racy completion with singleshot, as we cannot safely
-	 * update those. For multishot, if we're racing with completion, just
-	 * let completion re-add it.
-	 */
-	completing = !__io_poll_remove_one(preq, &preq->poll, false);
-	if (completing && (preq->poll.events & EPOLLONESHOT)) {
-		ret = -EALREADY;
-		goto err;
-	}
-	/* we now have a detached poll request. reissue. */
-	ret = 0;
-err:
-	if (ret < 0) {
-		spin_unlock_irq(&ctx->completion_lock);
-		req_set_fail_links(req);
-		io_req_complete(req, ret);
-		return 0;
-	}
-	/* only mask one event flags, keep behavior flags */
-	if (req->poll_update.update_events) {
-		preq->poll.events &= ~0xffff;
-		preq->poll.events |= req->poll_update.events & 0xffff;
-		preq->poll.events |= IO_POLL_UNMASK;
-	}
-	if (req->poll_update.update_user_data)
-		preq->user_data = req->poll_update.new_user_data;
-	spin_unlock_irq(&ctx->completion_lock);
-
-	/* complete update request, we're done with it */
-	io_req_complete(req, ret);
-
-	if (!completing) {
-		ret = io_poll_add(preq, issue_flags);
-		if (ret < 0) {
-			req_set_fail_links(preq);
-			io_req_complete(preq, ret);
-		}
-	}
-	return 0;
-}
-
-=======
->>>>>>> 8e0eb2fb
 static enum hrtimer_restart io_timeout_fn(struct hrtimer *timer)
 {
 	struct io_timeout_data *data = container_of(timer,
@@ -6382,7 +6296,6 @@
 					      int index)
 {
 	struct io_fixed_file *slot = io_fixed_file_slot(&ctx->file_table, index);
-<<<<<<< HEAD
 
 	return (struct file *) (slot->file_ptr & FFS_MASK);
 }
@@ -6391,16 +6304,6 @@
 {
 	unsigned long file_ptr = (unsigned long) file;
 
-=======
-
-	return (struct file *) (slot->file_ptr & FFS_MASK);
-}
-
-static void io_fixed_file_set(struct io_fixed_file *file_slot, struct file *file)
-{
-	unsigned long file_ptr = (unsigned long) file;
-
->>>>>>> 8e0eb2fb
 	if (__io_file_supports_async(file, READ))
 		file_ptr |= FFS_ASYNC_READ;
 	if (__io_file_supports_async(file, WRITE))
@@ -6456,11 +6359,7 @@
 	 * We don't expect the list to be empty, that will only happen if we
 	 * race with the completion of the linked work.
 	 */
-<<<<<<< HEAD
-	if (prev && req_ref_inc_not_zero(prev))
-=======
 	if (prev) {
->>>>>>> 8e0eb2fb
 		io_remove_next_linked(prev);
 		if (!req_ref_inc_not_zero(prev))
 			prev = NULL;
@@ -6474,7 +6373,6 @@
 	} else {
 		io_req_complete_post(req, -ETIME, 0);
 	}
-	io_put_req_deferred(req, 1);
 	return HRTIMER_NORESTART;
 }
 
@@ -7259,7 +7157,6 @@
 }
 
 static void io_rsrc_data_free(struct io_rsrc_data *data)
-<<<<<<< HEAD
 {
 	kvfree(data->tags);
 	kfree(data);
@@ -7269,17 +7166,6 @@
 					       rsrc_put_fn *do_put,
 					       unsigned nr)
 {
-=======
-{
-	kvfree(data->tags);
-	kfree(data);
-}
-
-static struct io_rsrc_data *io_rsrc_data_alloc(struct io_ring_ctx *ctx,
-					       rsrc_put_fn *do_put,
-					       unsigned nr)
-{
->>>>>>> 8e0eb2fb
 	struct io_rsrc_data *data;
 
 	data = kzalloc(sizeof(*data), GFP_KERNEL);
@@ -8252,19 +8138,11 @@
 	io_buffer_unmap(ctx, &prsrc->buf);
 	prsrc->buf = NULL;
 }
-<<<<<<< HEAD
 
 static void __io_sqe_buffers_unregister(struct io_ring_ctx *ctx)
 {
 	unsigned int i;
 
-=======
-
-static void __io_sqe_buffers_unregister(struct io_ring_ctx *ctx)
-{
-	unsigned int i;
-
->>>>>>> 8e0eb2fb
 	for (i = 0; i < ctx->nr_user_bufs; i++)
 		io_buffer_unmap(ctx, &ctx->user_bufs[i]);
 	kfree(ctx->user_bufs);
@@ -8519,11 +8397,7 @@
 
 	if (ctx->user_bufs)
 		return -EBUSY;
-<<<<<<< HEAD
-	if (!nr_args || nr_args > UIO_MAXIOV)
-=======
 	if (!nr_args || nr_args > IORING_MAX_REG_BUFFERS)
->>>>>>> 8e0eb2fb
 		return -EINVAL;
 	ret = io_rsrc_node_switch_start(ctx);
 	if (ret)
@@ -9215,12 +9089,9 @@
 
 	if (!current->io_uring)
 		return;
-<<<<<<< HEAD
-=======
 	if (tctx->io_wq)
 		io_wq_exit_start(tctx->io_wq);
 
->>>>>>> 8e0eb2fb
 	WARN_ON_ONCE(!sqd || sqd->thread != current);
 
 	atomic_inc(&tctx->in_idle);
@@ -10046,11 +9917,7 @@
 }
 
 static int io_register_rsrc_update(struct io_ring_ctx *ctx, void __user *arg,
-<<<<<<< HEAD
-				   unsigned size)
-=======
 				   unsigned size, unsigned type)
->>>>>>> 8e0eb2fb
 {
 	struct io_uring_rsrc_update2 up;
 
@@ -10058,15 +9925,6 @@
 		return -EINVAL;
 	if (copy_from_user(&up, arg, sizeof(up)))
 		return -EFAULT;
-<<<<<<< HEAD
-	if (!up.nr)
-		return -EINVAL;
-	return __io_register_rsrc_update(ctx, up.type, &up, up.nr);
-}
-
-static int io_register_rsrc(struct io_ring_ctx *ctx, void __user *arg,
-			    unsigned int size)
-=======
 	if (!up.nr || up.resv)
 		return -EINVAL;
 	return __io_register_rsrc_update(ctx, type, &up, up.nr);
@@ -10074,7 +9932,6 @@
 
 static int io_register_rsrc(struct io_ring_ctx *ctx, void __user *arg,
 			    unsigned int size, unsigned int type)
->>>>>>> 8e0eb2fb
 {
 	struct io_uring_rsrc_register rr;
 
@@ -10085,17 +9942,10 @@
 	memset(&rr, 0, sizeof(rr));
 	if (copy_from_user(&rr, arg, size))
 		return -EFAULT;
-<<<<<<< HEAD
-	if (!rr.nr)
-		return -EINVAL;
-
-	switch (rr.type) {
-=======
 	if (!rr.nr || rr.resv || rr.resv2)
 		return -EINVAL;
 
 	switch (type) {
->>>>>>> 8e0eb2fb
 	case IORING_RSRC_FILE:
 		return io_sqe_files_register(ctx, u64_to_user_ptr(rr.data),
 					     rr.nr, u64_to_user_ptr(rr.tags));
@@ -10117,15 +9967,10 @@
 	case IORING_REGISTER_PROBE:
 	case IORING_REGISTER_PERSONALITY:
 	case IORING_UNREGISTER_PERSONALITY:
-<<<<<<< HEAD
-	case IORING_REGISTER_RSRC:
-	case IORING_REGISTER_RSRC_UPDATE:
-=======
 	case IORING_REGISTER_FILES2:
 	case IORING_REGISTER_FILES_UPDATE2:
 	case IORING_REGISTER_BUFFERS2:
 	case IORING_REGISTER_BUFFERS_UPDATE:
->>>>>>> 8e0eb2fb
 		return false;
 	default:
 		return true;
@@ -10251,13 +10096,6 @@
 	case IORING_REGISTER_RESTRICTIONS:
 		ret = io_register_restrictions(ctx, arg, nr_args);
 		break;
-<<<<<<< HEAD
-	case IORING_REGISTER_RSRC:
-		ret = io_register_rsrc(ctx, arg, nr_args);
-		break;
-	case IORING_REGISTER_RSRC_UPDATE:
-		ret = io_register_rsrc_update(ctx, arg, nr_args);
-=======
 	case IORING_REGISTER_FILES2:
 		ret = io_register_rsrc(ctx, arg, nr_args, IORING_RSRC_FILE);
 		break;
@@ -10271,7 +10109,6 @@
 	case IORING_REGISTER_BUFFERS_UPDATE:
 		ret = io_register_rsrc_update(ctx, arg, nr_args,
 					      IORING_RSRC_BUFFER);
->>>>>>> 8e0eb2fb
 		break;
 	default:
 		ret = -EINVAL;
