/*
 * Copyright (C) 2003 Jana Saout <jana@saout.de>
 * Copyright (C) 2004 Clemens Fruhwirth <clemens@endorphin.org>
 * Copyright (C) 2006-2020 Red Hat, Inc. All rights reserved.
 * Copyright (C) 2013-2020 Milan Broz <gmazyland@gmail.com>
 *
 * This file is released under the GPL.
 */

#include <linux/completion.h>
#include <linux/err.h>
#include <linux/module.h>
#include <linux/init.h>
#include <linux/kernel.h>
#include <linux/key.h>
#include <linux/bio.h>
#include <linux/blkdev.h>
#include <linux/blk-integrity.h>
#include <linux/mempool.h>
#include <linux/slab.h>
#include <linux/crypto.h>
#include <linux/workqueue.h>
#include <linux/kthread.h>
#include <linux/backing-dev.h>
#include <linux/atomic.h>
#include <linux/scatterlist.h>
#include <linux/rbtree.h>
#include <linux/ctype.h>
#include <asm/page.h>
#include <asm/unaligned.h>
#include <crypto/hash.h>
#include <crypto/md5.h>
#include <crypto/algapi.h>
#include <crypto/skcipher.h>
#include <crypto/aead.h>
#include <crypto/authenc.h>
#include <linux/rtnetlink.h> /* for struct rtattr and RTA macros only */
#include <linux/key-type.h>
#include <keys/user-type.h>
#include <keys/encrypted-type.h>
#include <keys/trusted-type.h>

#include <linux/device-mapper.h>

#include "dm-audit.h"

#define DM_MSG_PREFIX "crypt"

/*
 * context holding the current state of a multi-part conversion
 */
struct convert_context {
	struct completion restart;
	struct bio *bio_in;
	struct bio *bio_out;
	struct bvec_iter iter_in;
	struct bvec_iter iter_out;
	u64 cc_sector;
	atomic_t cc_pending;
	union {
		struct skcipher_request *req;
		struct aead_request *req_aead;
	} r;

};

/*
 * per bio private data
 */
struct dm_crypt_io {
	struct crypt_config *cc;
	struct bio *base_bio;
	u8 *integrity_metadata;
	bool integrity_metadata_from_pool;
	struct work_struct work;
	struct tasklet_struct tasklet;

	struct convert_context ctx;

	atomic_t io_pending;
	blk_status_t error;
	sector_t sector;

	struct rb_node rb_node;
} CRYPTO_MINALIGN_ATTR;

struct dm_crypt_request {
	struct convert_context *ctx;
	struct scatterlist sg_in[4];
	struct scatterlist sg_out[4];
	u64 iv_sector;
};

struct crypt_config;

struct crypt_iv_operations {
	int (*ctr)(struct crypt_config *cc, struct dm_target *ti,
		   const char *opts);
	void (*dtr)(struct crypt_config *cc);
	int (*init)(struct crypt_config *cc);
	int (*wipe)(struct crypt_config *cc);
	int (*generator)(struct crypt_config *cc, u8 *iv,
			 struct dm_crypt_request *dmreq);
	int (*post)(struct crypt_config *cc, u8 *iv,
		    struct dm_crypt_request *dmreq);
};

struct iv_benbi_private {
	int shift;
};

#define LMK_SEED_SIZE 64 /* hash + 0 */
struct iv_lmk_private {
	struct crypto_shash *hash_tfm;
	u8 *seed;
};

#define TCW_WHITENING_SIZE 16
struct iv_tcw_private {
	struct crypto_shash *crc32_tfm;
	u8 *iv_seed;
	u8 *whitening;
};

#define ELEPHANT_MAX_KEY_SIZE 32
struct iv_elephant_private {
	struct crypto_skcipher *tfm;
};

/*
 * Crypt: maps a linear range of a block device
 * and encrypts / decrypts at the same time.
 */
enum flags { DM_CRYPT_SUSPENDED, DM_CRYPT_KEY_VALID,
	     DM_CRYPT_SAME_CPU, DM_CRYPT_NO_OFFLOAD,
	     DM_CRYPT_NO_READ_WORKQUEUE, DM_CRYPT_NO_WRITE_WORKQUEUE,
	     DM_CRYPT_WRITE_INLINE };

enum cipher_flags {
	CRYPT_MODE_INTEGRITY_AEAD,	/* Use authenticated mode for cipher */
	CRYPT_IV_LARGE_SECTORS,		/* Calculate IV from sector_size, not 512B sectors */
	CRYPT_ENCRYPT_PREPROCESS,	/* Must preprocess data for encryption (elephant) */
};

/*
 * The fields in here must be read only after initialization.
 */
struct crypt_config {
	struct dm_dev *dev;
	sector_t start;

	struct percpu_counter n_allocated_pages;

	struct workqueue_struct *io_queue;
	struct workqueue_struct *crypt_queue;

	spinlock_t write_thread_lock;
	struct task_struct *write_thread;
	struct rb_root write_tree;

	char *cipher_string;
	char *cipher_auth;
	char *key_string;

	const struct crypt_iv_operations *iv_gen_ops;
	union {
		struct iv_benbi_private benbi;
		struct iv_lmk_private lmk;
		struct iv_tcw_private tcw;
		struct iv_elephant_private elephant;
	} iv_gen_private;
	u64 iv_offset;
	unsigned int iv_size;
	unsigned short int sector_size;
	unsigned char sector_shift;

	union {
		struct crypto_skcipher **tfms;
		struct crypto_aead **tfms_aead;
	} cipher_tfm;
	unsigned tfms_count;
	unsigned long cipher_flags;

	/*
	 * Layout of each crypto request:
	 *
	 *   struct skcipher_request
	 *      context
	 *      padding
	 *   struct dm_crypt_request
	 *      padding
	 *   IV
	 *
	 * The padding is added so that dm_crypt_request and the IV are
	 * correctly aligned.
	 */
	unsigned int dmreq_start;

	unsigned int per_bio_data_size;

	unsigned long flags;
	unsigned int key_size;
	unsigned int key_parts;      /* independent parts in key buffer */
	unsigned int key_extra_size; /* additional keys length */
	unsigned int key_mac_size;   /* MAC key size for authenc(...) */

	unsigned int integrity_tag_size;
	unsigned int integrity_iv_size;
	unsigned int on_disk_tag_size;

	/*
	 * pool for per bio private data, crypto requests,
	 * encryption requeusts/buffer pages and integrity tags
	 */
	unsigned tag_pool_max_sectors;
	mempool_t tag_pool;
	mempool_t req_pool;
	mempool_t page_pool;

	struct bio_set bs;
	struct mutex bio_alloc_lock;

	u8 *authenc_key; /* space for keys in authenc() format (if used) */
	u8 key[];
};

#define MIN_IOS		64
#define MAX_TAG_SIZE	480
#define POOL_ENTRY_SIZE	512

static DEFINE_SPINLOCK(dm_crypt_clients_lock);
static unsigned dm_crypt_clients_n = 0;
static volatile unsigned long dm_crypt_pages_per_client;
#define DM_CRYPT_MEMORY_PERCENT			2
#define DM_CRYPT_MIN_PAGES_PER_CLIENT		(BIO_MAX_VECS * 16)

static void clone_init(struct dm_crypt_io *, struct bio *);
static void kcryptd_queue_crypt(struct dm_crypt_io *io);
static struct scatterlist *crypt_get_sg_data(struct crypt_config *cc,
					     struct scatterlist *sg);

static bool crypt_integrity_aead(struct crypt_config *cc);

/*
 * Use this to access cipher attributes that are independent of the key.
 */
static struct crypto_skcipher *any_tfm(struct crypt_config *cc)
{
	return cc->cipher_tfm.tfms[0];
}

static struct crypto_aead *any_tfm_aead(struct crypt_config *cc)
{
	return cc->cipher_tfm.tfms_aead[0];
}

/*
 * Different IV generation algorithms:
 *
 * plain: the initial vector is the 32-bit little-endian version of the sector
 *        number, padded with zeros if necessary.
 *
 * plain64: the initial vector is the 64-bit little-endian version of the sector
 *        number, padded with zeros if necessary.
 *
 * plain64be: the initial vector is the 64-bit big-endian version of the sector
 *        number, padded with zeros if necessary.
 *
 * essiv: "encrypted sector|salt initial vector", the sector number is
 *        encrypted with the bulk cipher using a salt as key. The salt
 *        should be derived from the bulk cipher's key via hashing.
 *
 * benbi: the 64-bit "big-endian 'narrow block'-count", starting at 1
 *        (needed for LRW-32-AES and possible other narrow block modes)
 *
 * null: the initial vector is always zero.  Provides compatibility with
 *       obsolete loop_fish2 devices.  Do not use for new devices.
 *
 * lmk:  Compatible implementation of the block chaining mode used
 *       by the Loop-AES block device encryption system
 *       designed by Jari Ruusu. See http://loop-aes.sourceforge.net/
 *       It operates on full 512 byte sectors and uses CBC
 *       with an IV derived from the sector number, the data and
 *       optionally extra IV seed.
 *       This means that after decryption the first block
 *       of sector must be tweaked according to decrypted data.
 *       Loop-AES can use three encryption schemes:
 *         version 1: is plain aes-cbc mode
 *         version 2: uses 64 multikey scheme with lmk IV generator
 *         version 3: the same as version 2 with additional IV seed
 *                   (it uses 65 keys, last key is used as IV seed)
 *
 * tcw:  Compatible implementation of the block chaining mode used
 *       by the TrueCrypt device encryption system (prior to version 4.1).
 *       For more info see: https://gitlab.com/cryptsetup/cryptsetup/wikis/TrueCryptOnDiskFormat
 *       It operates on full 512 byte sectors and uses CBC
 *       with an IV derived from initial key and the sector number.
 *       In addition, whitening value is applied on every sector, whitening
 *       is calculated from initial key, sector number and mixed using CRC32.
 *       Note that this encryption scheme is vulnerable to watermarking attacks
 *       and should be used for old compatible containers access only.
 *
 * eboiv: Encrypted byte-offset IV (used in Bitlocker in CBC mode)
 *        The IV is encrypted little-endian byte-offset (with the same key
 *        and cipher as the volume).
 *
 * elephant: The extended version of eboiv with additional Elephant diffuser
 *           used with Bitlocker CBC mode.
 *           This mode was used in older Windows systems
 *           https://download.microsoft.com/download/0/2/3/0238acaf-d3bf-4a6d-b3d6-0a0be4bbb36e/bitlockercipher200608.pdf
 */

static int crypt_iv_plain_gen(struct crypt_config *cc, u8 *iv,
			      struct dm_crypt_request *dmreq)
{
	memset(iv, 0, cc->iv_size);
	*(__le32 *)iv = cpu_to_le32(dmreq->iv_sector & 0xffffffff);

	return 0;
}

static int crypt_iv_plain64_gen(struct crypt_config *cc, u8 *iv,
				struct dm_crypt_request *dmreq)
{
	memset(iv, 0, cc->iv_size);
	*(__le64 *)iv = cpu_to_le64(dmreq->iv_sector);

	return 0;
}

static int crypt_iv_plain64be_gen(struct crypt_config *cc, u8 *iv,
				  struct dm_crypt_request *dmreq)
{
	memset(iv, 0, cc->iv_size);
	/* iv_size is at least of size u64; usually it is 16 bytes */
	*(__be64 *)&iv[cc->iv_size - sizeof(u64)] = cpu_to_be64(dmreq->iv_sector);

	return 0;
}

static int crypt_iv_essiv_gen(struct crypt_config *cc, u8 *iv,
			      struct dm_crypt_request *dmreq)
{
	/*
	 * ESSIV encryption of the IV is now handled by the crypto API,
	 * so just pass the plain sector number here.
	 */
	memset(iv, 0, cc->iv_size);
	*(__le64 *)iv = cpu_to_le64(dmreq->iv_sector);

	return 0;
}

static int crypt_iv_benbi_ctr(struct crypt_config *cc, struct dm_target *ti,
			      const char *opts)
{
	unsigned bs;
	int log;

	if (crypt_integrity_aead(cc))
		bs = crypto_aead_blocksize(any_tfm_aead(cc));
	else
		bs = crypto_skcipher_blocksize(any_tfm(cc));
	log = ilog2(bs);

	/* we need to calculate how far we must shift the sector count
	 * to get the cipher block count, we use this shift in _gen */

	if (1 << log != bs) {
		ti->error = "cypher blocksize is not a power of 2";
		return -EINVAL;
	}

	if (log > 9) {
		ti->error = "cypher blocksize is > 512";
		return -EINVAL;
	}

	cc->iv_gen_private.benbi.shift = 9 - log;

	return 0;
}

static void crypt_iv_benbi_dtr(struct crypt_config *cc)
{
}

static int crypt_iv_benbi_gen(struct crypt_config *cc, u8 *iv,
			      struct dm_crypt_request *dmreq)
{
	__be64 val;

	memset(iv, 0, cc->iv_size - sizeof(u64)); /* rest is cleared below */

	val = cpu_to_be64(((u64)dmreq->iv_sector << cc->iv_gen_private.benbi.shift) + 1);
	put_unaligned(val, (__be64 *)(iv + cc->iv_size - sizeof(u64)));

	return 0;
}

static int crypt_iv_null_gen(struct crypt_config *cc, u8 *iv,
			     struct dm_crypt_request *dmreq)
{
	memset(iv, 0, cc->iv_size);

	return 0;
}

static void crypt_iv_lmk_dtr(struct crypt_config *cc)
{
	struct iv_lmk_private *lmk = &cc->iv_gen_private.lmk;

	if (lmk->hash_tfm && !IS_ERR(lmk->hash_tfm))
		crypto_free_shash(lmk->hash_tfm);
	lmk->hash_tfm = NULL;

	kfree_sensitive(lmk->seed);
	lmk->seed = NULL;
}

static int crypt_iv_lmk_ctr(struct crypt_config *cc, struct dm_target *ti,
			    const char *opts)
{
	struct iv_lmk_private *lmk = &cc->iv_gen_private.lmk;

	if (cc->sector_size != (1 << SECTOR_SHIFT)) {
		ti->error = "Unsupported sector size for LMK";
		return -EINVAL;
	}

	lmk->hash_tfm = crypto_alloc_shash("md5", 0,
					   CRYPTO_ALG_ALLOCATES_MEMORY);
	if (IS_ERR(lmk->hash_tfm)) {
		ti->error = "Error initializing LMK hash";
		return PTR_ERR(lmk->hash_tfm);
	}

	/* No seed in LMK version 2 */
	if (cc->key_parts == cc->tfms_count) {
		lmk->seed = NULL;
		return 0;
	}

	lmk->seed = kzalloc(LMK_SEED_SIZE, GFP_KERNEL);
	if (!lmk->seed) {
		crypt_iv_lmk_dtr(cc);
		ti->error = "Error kmallocing seed storage in LMK";
		return -ENOMEM;
	}

	return 0;
}

static int crypt_iv_lmk_init(struct crypt_config *cc)
{
	struct iv_lmk_private *lmk = &cc->iv_gen_private.lmk;
	int subkey_size = cc->key_size / cc->key_parts;

	/* LMK seed is on the position of LMK_KEYS + 1 key */
	if (lmk->seed)
		memcpy(lmk->seed, cc->key + (cc->tfms_count * subkey_size),
		       crypto_shash_digestsize(lmk->hash_tfm));

	return 0;
}

static int crypt_iv_lmk_wipe(struct crypt_config *cc)
{
	struct iv_lmk_private *lmk = &cc->iv_gen_private.lmk;

	if (lmk->seed)
		memset(lmk->seed, 0, LMK_SEED_SIZE);

	return 0;
}

static int crypt_iv_lmk_one(struct crypt_config *cc, u8 *iv,
			    struct dm_crypt_request *dmreq,
			    u8 *data)
{
	struct iv_lmk_private *lmk = &cc->iv_gen_private.lmk;
	SHASH_DESC_ON_STACK(desc, lmk->hash_tfm);
	struct md5_state md5state;
	__le32 buf[4];
	int i, r;

	desc->tfm = lmk->hash_tfm;

	r = crypto_shash_init(desc);
	if (r)
		return r;

	if (lmk->seed) {
		r = crypto_shash_update(desc, lmk->seed, LMK_SEED_SIZE);
		if (r)
			return r;
	}

	/* Sector is always 512B, block size 16, add data of blocks 1-31 */
	r = crypto_shash_update(desc, data + 16, 16 * 31);
	if (r)
		return r;

	/* Sector is cropped to 56 bits here */
	buf[0] = cpu_to_le32(dmreq->iv_sector & 0xFFFFFFFF);
	buf[1] = cpu_to_le32((((u64)dmreq->iv_sector >> 32) & 0x00FFFFFF) | 0x80000000);
	buf[2] = cpu_to_le32(4024);
	buf[3] = 0;
	r = crypto_shash_update(desc, (u8 *)buf, sizeof(buf));
	if (r)
		return r;

	/* No MD5 padding here */
	r = crypto_shash_export(desc, &md5state);
	if (r)
		return r;

	for (i = 0; i < MD5_HASH_WORDS; i++)
		__cpu_to_le32s(&md5state.hash[i]);
	memcpy(iv, &md5state.hash, cc->iv_size);

	return 0;
}

static int crypt_iv_lmk_gen(struct crypt_config *cc, u8 *iv,
			    struct dm_crypt_request *dmreq)
{
	struct scatterlist *sg;
	u8 *src;
	int r = 0;

	if (bio_data_dir(dmreq->ctx->bio_in) == WRITE) {
		sg = crypt_get_sg_data(cc, dmreq->sg_in);
		src = kmap_atomic(sg_page(sg));
		r = crypt_iv_lmk_one(cc, iv, dmreq, src + sg->offset);
		kunmap_atomic(src);
	} else
		memset(iv, 0, cc->iv_size);

	return r;
}

static int crypt_iv_lmk_post(struct crypt_config *cc, u8 *iv,
			     struct dm_crypt_request *dmreq)
{
	struct scatterlist *sg;
	u8 *dst;
	int r;

	if (bio_data_dir(dmreq->ctx->bio_in) == WRITE)
		return 0;

	sg = crypt_get_sg_data(cc, dmreq->sg_out);
	dst = kmap_atomic(sg_page(sg));
	r = crypt_iv_lmk_one(cc, iv, dmreq, dst + sg->offset);

	/* Tweak the first block of plaintext sector */
	if (!r)
		crypto_xor(dst + sg->offset, iv, cc->iv_size);

	kunmap_atomic(dst);
	return r;
}

static void crypt_iv_tcw_dtr(struct crypt_config *cc)
{
	struct iv_tcw_private *tcw = &cc->iv_gen_private.tcw;

	kfree_sensitive(tcw->iv_seed);
	tcw->iv_seed = NULL;
	kfree_sensitive(tcw->whitening);
	tcw->whitening = NULL;

	if (tcw->crc32_tfm && !IS_ERR(tcw->crc32_tfm))
		crypto_free_shash(tcw->crc32_tfm);
	tcw->crc32_tfm = NULL;
}

static int crypt_iv_tcw_ctr(struct crypt_config *cc, struct dm_target *ti,
			    const char *opts)
{
	struct iv_tcw_private *tcw = &cc->iv_gen_private.tcw;

	if (cc->sector_size != (1 << SECTOR_SHIFT)) {
		ti->error = "Unsupported sector size for TCW";
		return -EINVAL;
	}

	if (cc->key_size <= (cc->iv_size + TCW_WHITENING_SIZE)) {
		ti->error = "Wrong key size for TCW";
		return -EINVAL;
	}

	tcw->crc32_tfm = crypto_alloc_shash("crc32", 0,
					    CRYPTO_ALG_ALLOCATES_MEMORY);
	if (IS_ERR(tcw->crc32_tfm)) {
		ti->error = "Error initializing CRC32 in TCW";
		return PTR_ERR(tcw->crc32_tfm);
	}

	tcw->iv_seed = kzalloc(cc->iv_size, GFP_KERNEL);
	tcw->whitening = kzalloc(TCW_WHITENING_SIZE, GFP_KERNEL);
	if (!tcw->iv_seed || !tcw->whitening) {
		crypt_iv_tcw_dtr(cc);
		ti->error = "Error allocating seed storage in TCW";
		return -ENOMEM;
	}

	return 0;
}

static int crypt_iv_tcw_init(struct crypt_config *cc)
{
	struct iv_tcw_private *tcw = &cc->iv_gen_private.tcw;
	int key_offset = cc->key_size - cc->iv_size - TCW_WHITENING_SIZE;

	memcpy(tcw->iv_seed, &cc->key[key_offset], cc->iv_size);
	memcpy(tcw->whitening, &cc->key[key_offset + cc->iv_size],
	       TCW_WHITENING_SIZE);

	return 0;
}

static int crypt_iv_tcw_wipe(struct crypt_config *cc)
{
	struct iv_tcw_private *tcw = &cc->iv_gen_private.tcw;

	memset(tcw->iv_seed, 0, cc->iv_size);
	memset(tcw->whitening, 0, TCW_WHITENING_SIZE);

	return 0;
}

static int crypt_iv_tcw_whitening(struct crypt_config *cc,
				  struct dm_crypt_request *dmreq,
				  u8 *data)
{
	struct iv_tcw_private *tcw = &cc->iv_gen_private.tcw;
	__le64 sector = cpu_to_le64(dmreq->iv_sector);
	u8 buf[TCW_WHITENING_SIZE];
	SHASH_DESC_ON_STACK(desc, tcw->crc32_tfm);
	int i, r;

	/* xor whitening with sector number */
	crypto_xor_cpy(buf, tcw->whitening, (u8 *)&sector, 8);
	crypto_xor_cpy(&buf[8], tcw->whitening + 8, (u8 *)&sector, 8);

	/* calculate crc32 for every 32bit part and xor it */
	desc->tfm = tcw->crc32_tfm;
	for (i = 0; i < 4; i++) {
		r = crypto_shash_init(desc);
		if (r)
			goto out;
		r = crypto_shash_update(desc, &buf[i * 4], 4);
		if (r)
			goto out;
		r = crypto_shash_final(desc, &buf[i * 4]);
		if (r)
			goto out;
	}
	crypto_xor(&buf[0], &buf[12], 4);
	crypto_xor(&buf[4], &buf[8], 4);

	/* apply whitening (8 bytes) to whole sector */
	for (i = 0; i < ((1 << SECTOR_SHIFT) / 8); i++)
		crypto_xor(data + i * 8, buf, 8);
out:
	memzero_explicit(buf, sizeof(buf));
	return r;
}

static int crypt_iv_tcw_gen(struct crypt_config *cc, u8 *iv,
			    struct dm_crypt_request *dmreq)
{
	struct scatterlist *sg;
	struct iv_tcw_private *tcw = &cc->iv_gen_private.tcw;
	__le64 sector = cpu_to_le64(dmreq->iv_sector);
	u8 *src;
	int r = 0;

	/* Remove whitening from ciphertext */
	if (bio_data_dir(dmreq->ctx->bio_in) != WRITE) {
		sg = crypt_get_sg_data(cc, dmreq->sg_in);
		src = kmap_atomic(sg_page(sg));
		r = crypt_iv_tcw_whitening(cc, dmreq, src + sg->offset);
		kunmap_atomic(src);
	}

	/* Calculate IV */
	crypto_xor_cpy(iv, tcw->iv_seed, (u8 *)&sector, 8);
	if (cc->iv_size > 8)
		crypto_xor_cpy(&iv[8], tcw->iv_seed + 8, (u8 *)&sector,
			       cc->iv_size - 8);

	return r;
}

static int crypt_iv_tcw_post(struct crypt_config *cc, u8 *iv,
			     struct dm_crypt_request *dmreq)
{
	struct scatterlist *sg;
	u8 *dst;
	int r;

	if (bio_data_dir(dmreq->ctx->bio_in) != WRITE)
		return 0;

	/* Apply whitening on ciphertext */
	sg = crypt_get_sg_data(cc, dmreq->sg_out);
	dst = kmap_atomic(sg_page(sg));
	r = crypt_iv_tcw_whitening(cc, dmreq, dst + sg->offset);
	kunmap_atomic(dst);

	return r;
}

static int crypt_iv_random_gen(struct crypt_config *cc, u8 *iv,
				struct dm_crypt_request *dmreq)
{
	/* Used only for writes, there must be an additional space to store IV */
	get_random_bytes(iv, cc->iv_size);
	return 0;
}

static int crypt_iv_eboiv_ctr(struct crypt_config *cc, struct dm_target *ti,
			    const char *opts)
{
	if (crypt_integrity_aead(cc)) {
		ti->error = "AEAD transforms not supported for EBOIV";
		return -EINVAL;
	}

	if (crypto_skcipher_blocksize(any_tfm(cc)) != cc->iv_size) {
		ti->error = "Block size of EBOIV cipher does "
			    "not match IV size of block cipher";
		return -EINVAL;
	}

	return 0;
}

static int crypt_iv_eboiv_gen(struct crypt_config *cc, u8 *iv,
			    struct dm_crypt_request *dmreq)
{
	u8 buf[MAX_CIPHER_BLOCKSIZE] __aligned(__alignof__(__le64));
	struct skcipher_request *req;
	struct scatterlist src, dst;
	DECLARE_CRYPTO_WAIT(wait);
	int err;

	req = skcipher_request_alloc(any_tfm(cc), GFP_NOIO);
	if (!req)
		return -ENOMEM;

	memset(buf, 0, cc->iv_size);
	*(__le64 *)buf = cpu_to_le64(dmreq->iv_sector * cc->sector_size);

	sg_init_one(&src, page_address(ZERO_PAGE(0)), cc->iv_size);
	sg_init_one(&dst, iv, cc->iv_size);
	skcipher_request_set_crypt(req, &src, &dst, cc->iv_size, buf);
	skcipher_request_set_callback(req, 0, crypto_req_done, &wait);
	err = crypto_wait_req(crypto_skcipher_encrypt(req), &wait);
	skcipher_request_free(req);

	return err;
}

static void crypt_iv_elephant_dtr(struct crypt_config *cc)
{
	struct iv_elephant_private *elephant = &cc->iv_gen_private.elephant;

	crypto_free_skcipher(elephant->tfm);
	elephant->tfm = NULL;
}

static int crypt_iv_elephant_ctr(struct crypt_config *cc, struct dm_target *ti,
			    const char *opts)
{
	struct iv_elephant_private *elephant = &cc->iv_gen_private.elephant;
	int r;

	elephant->tfm = crypto_alloc_skcipher("ecb(aes)", 0,
					      CRYPTO_ALG_ALLOCATES_MEMORY);
	if (IS_ERR(elephant->tfm)) {
		r = PTR_ERR(elephant->tfm);
		elephant->tfm = NULL;
		return r;
	}

	r = crypt_iv_eboiv_ctr(cc, ti, NULL);
	if (r)
		crypt_iv_elephant_dtr(cc);
	return r;
}

static void diffuser_disk_to_cpu(u32 *d, size_t n)
{
#ifndef __LITTLE_ENDIAN
	int i;

	for (i = 0; i < n; i++)
		d[i] = le32_to_cpu((__le32)d[i]);
#endif
}

static void diffuser_cpu_to_disk(__le32 *d, size_t n)
{
#ifndef __LITTLE_ENDIAN
	int i;

	for (i = 0; i < n; i++)
		d[i] = cpu_to_le32((u32)d[i]);
#endif
}

static void diffuser_a_decrypt(u32 *d, size_t n)
{
	int i, i1, i2, i3;

	for (i = 0; i < 5; i++) {
		i1 = 0;
		i2 = n - 2;
		i3 = n - 5;

		while (i1 < (n - 1)) {
			d[i1] += d[i2] ^ (d[i3] << 9 | d[i3] >> 23);
			i1++; i2++; i3++;

			if (i3 >= n)
				i3 -= n;

			d[i1] += d[i2] ^ d[i3];
			i1++; i2++; i3++;

			if (i2 >= n)
				i2 -= n;

			d[i1] += d[i2] ^ (d[i3] << 13 | d[i3] >> 19);
			i1++; i2++; i3++;

			d[i1] += d[i2] ^ d[i3];
			i1++; i2++; i3++;
		}
	}
}

static void diffuser_a_encrypt(u32 *d, size_t n)
{
	int i, i1, i2, i3;

	for (i = 0; i < 5; i++) {
		i1 = n - 1;
		i2 = n - 2 - 1;
		i3 = n - 5 - 1;

		while (i1 > 0) {
			d[i1] -= d[i2] ^ d[i3];
			i1--; i2--; i3--;

			d[i1] -= d[i2] ^ (d[i3] << 13 | d[i3] >> 19);
			i1--; i2--; i3--;

			if (i2 < 0)
				i2 += n;

			d[i1] -= d[i2] ^ d[i3];
			i1--; i2--; i3--;

			if (i3 < 0)
				i3 += n;

			d[i1] -= d[i2] ^ (d[i3] << 9 | d[i3] >> 23);
			i1--; i2--; i3--;
		}
	}
}

static void diffuser_b_decrypt(u32 *d, size_t n)
{
	int i, i1, i2, i3;

	for (i = 0; i < 3; i++) {
		i1 = 0;
		i2 = 2;
		i3 = 5;

		while (i1 < (n - 1)) {
			d[i1] += d[i2] ^ d[i3];
			i1++; i2++; i3++;

			d[i1] += d[i2] ^ (d[i3] << 10 | d[i3] >> 22);
			i1++; i2++; i3++;

			if (i2 >= n)
				i2 -= n;

			d[i1] += d[i2] ^ d[i3];
			i1++; i2++; i3++;

			if (i3 >= n)
				i3 -= n;

			d[i1] += d[i2] ^ (d[i3] << 25 | d[i3] >> 7);
			i1++; i2++; i3++;
		}
	}
}

static void diffuser_b_encrypt(u32 *d, size_t n)
{
	int i, i1, i2, i3;

	for (i = 0; i < 3; i++) {
		i1 = n - 1;
		i2 = 2 - 1;
		i3 = 5 - 1;

		while (i1 > 0) {
			d[i1] -= d[i2] ^ (d[i3] << 25 | d[i3] >> 7);
			i1--; i2--; i3--;

			if (i3 < 0)
				i3 += n;

			d[i1] -= d[i2] ^ d[i3];
			i1--; i2--; i3--;

			if (i2 < 0)
				i2 += n;

			d[i1] -= d[i2] ^ (d[i3] << 10 | d[i3] >> 22);
			i1--; i2--; i3--;

			d[i1] -= d[i2] ^ d[i3];
			i1--; i2--; i3--;
		}
	}
}

static int crypt_iv_elephant(struct crypt_config *cc, struct dm_crypt_request *dmreq)
{
	struct iv_elephant_private *elephant = &cc->iv_gen_private.elephant;
	u8 *es, *ks, *data, *data2, *data_offset;
	struct skcipher_request *req;
	struct scatterlist *sg, *sg2, src, dst;
	DECLARE_CRYPTO_WAIT(wait);
	int i, r;

	req = skcipher_request_alloc(elephant->tfm, GFP_NOIO);
	es = kzalloc(16, GFP_NOIO); /* Key for AES */
	ks = kzalloc(32, GFP_NOIO); /* Elephant sector key */

	if (!req || !es || !ks) {
		r = -ENOMEM;
		goto out;
	}

	*(__le64 *)es = cpu_to_le64(dmreq->iv_sector * cc->sector_size);

	/* E(Ks, e(s)) */
	sg_init_one(&src, es, 16);
	sg_init_one(&dst, ks, 16);
	skcipher_request_set_crypt(req, &src, &dst, 16, NULL);
	skcipher_request_set_callback(req, 0, crypto_req_done, &wait);
	r = crypto_wait_req(crypto_skcipher_encrypt(req), &wait);
	if (r)
		goto out;

	/* E(Ks, e'(s)) */
	es[15] = 0x80;
	sg_init_one(&dst, &ks[16], 16);
	r = crypto_wait_req(crypto_skcipher_encrypt(req), &wait);
	if (r)
		goto out;

	sg = crypt_get_sg_data(cc, dmreq->sg_out);
	data = kmap_atomic(sg_page(sg));
	data_offset = data + sg->offset;

	/* Cannot modify original bio, copy to sg_out and apply Elephant to it */
	if (bio_data_dir(dmreq->ctx->bio_in) == WRITE) {
		sg2 = crypt_get_sg_data(cc, dmreq->sg_in);
		data2 = kmap_atomic(sg_page(sg2));
		memcpy(data_offset, data2 + sg2->offset, cc->sector_size);
		kunmap_atomic(data2);
	}

	if (bio_data_dir(dmreq->ctx->bio_in) != WRITE) {
		diffuser_disk_to_cpu((u32*)data_offset, cc->sector_size / sizeof(u32));
		diffuser_b_decrypt((u32*)data_offset, cc->sector_size / sizeof(u32));
		diffuser_a_decrypt((u32*)data_offset, cc->sector_size / sizeof(u32));
		diffuser_cpu_to_disk((__le32*)data_offset, cc->sector_size / sizeof(u32));
	}

	for (i = 0; i < (cc->sector_size / 32); i++)
		crypto_xor(data_offset + i * 32, ks, 32);

	if (bio_data_dir(dmreq->ctx->bio_in) == WRITE) {
		diffuser_disk_to_cpu((u32*)data_offset, cc->sector_size / sizeof(u32));
		diffuser_a_encrypt((u32*)data_offset, cc->sector_size / sizeof(u32));
		diffuser_b_encrypt((u32*)data_offset, cc->sector_size / sizeof(u32));
		diffuser_cpu_to_disk((__le32*)data_offset, cc->sector_size / sizeof(u32));
	}

	kunmap_atomic(data);
out:
	kfree_sensitive(ks);
	kfree_sensitive(es);
	skcipher_request_free(req);
	return r;
}

static int crypt_iv_elephant_gen(struct crypt_config *cc, u8 *iv,
			    struct dm_crypt_request *dmreq)
{
	int r;

	if (bio_data_dir(dmreq->ctx->bio_in) == WRITE) {
		r = crypt_iv_elephant(cc, dmreq);
		if (r)
			return r;
	}

	return crypt_iv_eboiv_gen(cc, iv, dmreq);
}

static int crypt_iv_elephant_post(struct crypt_config *cc, u8 *iv,
				  struct dm_crypt_request *dmreq)
{
	if (bio_data_dir(dmreq->ctx->bio_in) != WRITE)
		return crypt_iv_elephant(cc, dmreq);

	return 0;
}

static int crypt_iv_elephant_init(struct crypt_config *cc)
{
	struct iv_elephant_private *elephant = &cc->iv_gen_private.elephant;
	int key_offset = cc->key_size - cc->key_extra_size;

	return crypto_skcipher_setkey(elephant->tfm, &cc->key[key_offset], cc->key_extra_size);
}

static int crypt_iv_elephant_wipe(struct crypt_config *cc)
{
	struct iv_elephant_private *elephant = &cc->iv_gen_private.elephant;
	u8 key[ELEPHANT_MAX_KEY_SIZE];

	memset(key, 0, cc->key_extra_size);
	return crypto_skcipher_setkey(elephant->tfm, key, cc->key_extra_size);
}

static const struct crypt_iv_operations crypt_iv_plain_ops = {
	.generator = crypt_iv_plain_gen
};

static const struct crypt_iv_operations crypt_iv_plain64_ops = {
	.generator = crypt_iv_plain64_gen
};

static const struct crypt_iv_operations crypt_iv_plain64be_ops = {
	.generator = crypt_iv_plain64be_gen
};

static const struct crypt_iv_operations crypt_iv_essiv_ops = {
	.generator = crypt_iv_essiv_gen
};

static const struct crypt_iv_operations crypt_iv_benbi_ops = {
	.ctr	   = crypt_iv_benbi_ctr,
	.dtr	   = crypt_iv_benbi_dtr,
	.generator = crypt_iv_benbi_gen
};

static const struct crypt_iv_operations crypt_iv_null_ops = {
	.generator = crypt_iv_null_gen
};

static const struct crypt_iv_operations crypt_iv_lmk_ops = {
	.ctr	   = crypt_iv_lmk_ctr,
	.dtr	   = crypt_iv_lmk_dtr,
	.init	   = crypt_iv_lmk_init,
	.wipe	   = crypt_iv_lmk_wipe,
	.generator = crypt_iv_lmk_gen,
	.post	   = crypt_iv_lmk_post
};

static const struct crypt_iv_operations crypt_iv_tcw_ops = {
	.ctr	   = crypt_iv_tcw_ctr,
	.dtr	   = crypt_iv_tcw_dtr,
	.init	   = crypt_iv_tcw_init,
	.wipe	   = crypt_iv_tcw_wipe,
	.generator = crypt_iv_tcw_gen,
	.post	   = crypt_iv_tcw_post
};

static const struct crypt_iv_operations crypt_iv_random_ops = {
	.generator = crypt_iv_random_gen
};

static const struct crypt_iv_operations crypt_iv_eboiv_ops = {
	.ctr	   = crypt_iv_eboiv_ctr,
	.generator = crypt_iv_eboiv_gen
};

static const struct crypt_iv_operations crypt_iv_elephant_ops = {
	.ctr	   = crypt_iv_elephant_ctr,
	.dtr	   = crypt_iv_elephant_dtr,
	.init	   = crypt_iv_elephant_init,
	.wipe	   = crypt_iv_elephant_wipe,
	.generator = crypt_iv_elephant_gen,
	.post	   = crypt_iv_elephant_post
};

/*
 * Integrity extensions
 */
static bool crypt_integrity_aead(struct crypt_config *cc)
{
	return test_bit(CRYPT_MODE_INTEGRITY_AEAD, &cc->cipher_flags);
}

static bool crypt_integrity_hmac(struct crypt_config *cc)
{
	return crypt_integrity_aead(cc) && cc->key_mac_size;
}

/* Get sg containing data */
static struct scatterlist *crypt_get_sg_data(struct crypt_config *cc,
					     struct scatterlist *sg)
{
	if (unlikely(crypt_integrity_aead(cc)))
		return &sg[2];

	return sg;
}

static int dm_crypt_integrity_io_alloc(struct dm_crypt_io *io, struct bio *bio)
{
	struct bio_integrity_payload *bip;
	unsigned int tag_len;
	int ret;

	if (!bio_sectors(bio) || !io->cc->on_disk_tag_size)
		return 0;

	bip = bio_integrity_alloc(bio, GFP_NOIO, 1);
	if (IS_ERR(bip))
		return PTR_ERR(bip);

	tag_len = io->cc->on_disk_tag_size * (bio_sectors(bio) >> io->cc->sector_shift);

	bip->bip_iter.bi_size = tag_len;
	bip->bip_iter.bi_sector = io->cc->start + io->sector;

	ret = bio_integrity_add_page(bio, virt_to_page(io->integrity_metadata),
				     tag_len, offset_in_page(io->integrity_metadata));
	if (unlikely(ret != tag_len))
		return -ENOMEM;

	return 0;
}

static int crypt_integrity_ctr(struct crypt_config *cc, struct dm_target *ti)
{
#ifdef CONFIG_BLK_DEV_INTEGRITY
	struct blk_integrity *bi = blk_get_integrity(cc->dev->bdev->bd_disk);
	struct mapped_device *md = dm_table_get_md(ti->table);

	/* From now we require underlying device with our integrity profile */
	if (!bi || strcasecmp(bi->profile->name, "DM-DIF-EXT-TAG")) {
		ti->error = "Integrity profile not supported.";
		return -EINVAL;
	}

	if (bi->tag_size != cc->on_disk_tag_size ||
	    bi->tuple_size != cc->on_disk_tag_size) {
		ti->error = "Integrity profile tag size mismatch.";
		return -EINVAL;
	}
	if (1 << bi->interval_exp != cc->sector_size) {
		ti->error = "Integrity profile sector size mismatch.";
		return -EINVAL;
	}

	if (crypt_integrity_aead(cc)) {
		cc->integrity_tag_size = cc->on_disk_tag_size - cc->integrity_iv_size;
		DMDEBUG("%s: Integrity AEAD, tag size %u, IV size %u.", dm_device_name(md),
		       cc->integrity_tag_size, cc->integrity_iv_size);

		if (crypto_aead_setauthsize(any_tfm_aead(cc), cc->integrity_tag_size)) {
			ti->error = "Integrity AEAD auth tag size is not supported.";
			return -EINVAL;
		}
	} else if (cc->integrity_iv_size)
		DMDEBUG("%s: Additional per-sector space %u bytes for IV.", dm_device_name(md),
		       cc->integrity_iv_size);

	if ((cc->integrity_tag_size + cc->integrity_iv_size) != bi->tag_size) {
		ti->error = "Not enough space for integrity tag in the profile.";
		return -EINVAL;
	}

	return 0;
#else
	ti->error = "Integrity profile not supported.";
	return -EINVAL;
#endif
}

static void crypt_convert_init(struct crypt_config *cc,
			       struct convert_context *ctx,
			       struct bio *bio_out, struct bio *bio_in,
			       sector_t sector)
{
	ctx->bio_in = bio_in;
	ctx->bio_out = bio_out;
	if (bio_in)
		ctx->iter_in = bio_in->bi_iter;
	if (bio_out)
		ctx->iter_out = bio_out->bi_iter;
	ctx->cc_sector = sector + cc->iv_offset;
	init_completion(&ctx->restart);
}

static struct dm_crypt_request *dmreq_of_req(struct crypt_config *cc,
					     void *req)
{
	return (struct dm_crypt_request *)((char *)req + cc->dmreq_start);
}

static void *req_of_dmreq(struct crypt_config *cc, struct dm_crypt_request *dmreq)
{
	return (void *)((char *)dmreq - cc->dmreq_start);
}

static u8 *iv_of_dmreq(struct crypt_config *cc,
		       struct dm_crypt_request *dmreq)
{
	if (crypt_integrity_aead(cc))
		return (u8 *)ALIGN((unsigned long)(dmreq + 1),
			crypto_aead_alignmask(any_tfm_aead(cc)) + 1);
	else
		return (u8 *)ALIGN((unsigned long)(dmreq + 1),
			crypto_skcipher_alignmask(any_tfm(cc)) + 1);
}

static u8 *org_iv_of_dmreq(struct crypt_config *cc,
		       struct dm_crypt_request *dmreq)
{
	return iv_of_dmreq(cc, dmreq) + cc->iv_size;
}

static __le64 *org_sector_of_dmreq(struct crypt_config *cc,
		       struct dm_crypt_request *dmreq)
{
	u8 *ptr = iv_of_dmreq(cc, dmreq) + cc->iv_size + cc->iv_size;
	return (__le64 *) ptr;
}

static unsigned int *org_tag_of_dmreq(struct crypt_config *cc,
		       struct dm_crypt_request *dmreq)
{
	u8 *ptr = iv_of_dmreq(cc, dmreq) + cc->iv_size +
		  cc->iv_size + sizeof(uint64_t);
	return (unsigned int*)ptr;
}

static void *tag_from_dmreq(struct crypt_config *cc,
				struct dm_crypt_request *dmreq)
{
	struct convert_context *ctx = dmreq->ctx;
	struct dm_crypt_io *io = container_of(ctx, struct dm_crypt_io, ctx);

	return &io->integrity_metadata[*org_tag_of_dmreq(cc, dmreq) *
		cc->on_disk_tag_size];
}

static void *iv_tag_from_dmreq(struct crypt_config *cc,
			       struct dm_crypt_request *dmreq)
{
	return tag_from_dmreq(cc, dmreq) + cc->integrity_tag_size;
}

static int crypt_convert_block_aead(struct crypt_config *cc,
				     struct convert_context *ctx,
				     struct aead_request *req,
				     unsigned int tag_offset)
{
	struct bio_vec bv_in = bio_iter_iovec(ctx->bio_in, ctx->iter_in);
	struct bio_vec bv_out = bio_iter_iovec(ctx->bio_out, ctx->iter_out);
	struct dm_crypt_request *dmreq;
	u8 *iv, *org_iv, *tag_iv, *tag;
	__le64 *sector;
	int r = 0;

	BUG_ON(cc->integrity_iv_size && cc->integrity_iv_size != cc->iv_size);

	/* Reject unexpected unaligned bio. */
	if (unlikely(bv_in.bv_len & (cc->sector_size - 1)))
		return -EIO;

	dmreq = dmreq_of_req(cc, req);
	dmreq->iv_sector = ctx->cc_sector;
	if (test_bit(CRYPT_IV_LARGE_SECTORS, &cc->cipher_flags))
		dmreq->iv_sector >>= cc->sector_shift;
	dmreq->ctx = ctx;

	*org_tag_of_dmreq(cc, dmreq) = tag_offset;

	sector = org_sector_of_dmreq(cc, dmreq);
	*sector = cpu_to_le64(ctx->cc_sector - cc->iv_offset);

	iv = iv_of_dmreq(cc, dmreq);
	org_iv = org_iv_of_dmreq(cc, dmreq);
	tag = tag_from_dmreq(cc, dmreq);
	tag_iv = iv_tag_from_dmreq(cc, dmreq);

	/* AEAD request:
	 *  |----- AAD -------|------ DATA -------|-- AUTH TAG --|
	 *  | (authenticated) | (auth+encryption) |              |
	 *  | sector_LE |  IV |  sector in/out    |  tag in/out  |
	 */
	sg_init_table(dmreq->sg_in, 4);
	sg_set_buf(&dmreq->sg_in[0], sector, sizeof(uint64_t));
	sg_set_buf(&dmreq->sg_in[1], org_iv, cc->iv_size);
	sg_set_page(&dmreq->sg_in[2], bv_in.bv_page, cc->sector_size, bv_in.bv_offset);
	sg_set_buf(&dmreq->sg_in[3], tag, cc->integrity_tag_size);

	sg_init_table(dmreq->sg_out, 4);
	sg_set_buf(&dmreq->sg_out[0], sector, sizeof(uint64_t));
	sg_set_buf(&dmreq->sg_out[1], org_iv, cc->iv_size);
	sg_set_page(&dmreq->sg_out[2], bv_out.bv_page, cc->sector_size, bv_out.bv_offset);
	sg_set_buf(&dmreq->sg_out[3], tag, cc->integrity_tag_size);

	if (cc->iv_gen_ops) {
		/* For READs use IV stored in integrity metadata */
		if (cc->integrity_iv_size && bio_data_dir(ctx->bio_in) != WRITE) {
			memcpy(org_iv, tag_iv, cc->iv_size);
		} else {
			r = cc->iv_gen_ops->generator(cc, org_iv, dmreq);
			if (r < 0)
				return r;
			/* Store generated IV in integrity metadata */
			if (cc->integrity_iv_size)
				memcpy(tag_iv, org_iv, cc->iv_size);
		}
		/* Working copy of IV, to be modified in crypto API */
		memcpy(iv, org_iv, cc->iv_size);
	}

	aead_request_set_ad(req, sizeof(uint64_t) + cc->iv_size);
	if (bio_data_dir(ctx->bio_in) == WRITE) {
		aead_request_set_crypt(req, dmreq->sg_in, dmreq->sg_out,
				       cc->sector_size, iv);
		r = crypto_aead_encrypt(req);
		if (cc->integrity_tag_size + cc->integrity_iv_size != cc->on_disk_tag_size)
			memset(tag + cc->integrity_tag_size + cc->integrity_iv_size, 0,
			       cc->on_disk_tag_size - (cc->integrity_tag_size + cc->integrity_iv_size));
	} else {
		aead_request_set_crypt(req, dmreq->sg_in, dmreq->sg_out,
				       cc->sector_size + cc->integrity_tag_size, iv);
		r = crypto_aead_decrypt(req);
	}

	if (r == -EBADMSG) {
		char b[BDEVNAME_SIZE];
		sector_t s = le64_to_cpu(*sector);

		DMERR_LIMIT("%s: INTEGRITY AEAD ERROR, sector %llu",
			    bio_devname(ctx->bio_in, b), s);
		dm_audit_log_bio(DM_MSG_PREFIX, "integrity-aead",
				 ctx->bio_in, s, 0);
	}

	if (!r && cc->iv_gen_ops && cc->iv_gen_ops->post)
		r = cc->iv_gen_ops->post(cc, org_iv, dmreq);

	bio_advance_iter(ctx->bio_in, &ctx->iter_in, cc->sector_size);
	bio_advance_iter(ctx->bio_out, &ctx->iter_out, cc->sector_size);

	return r;
}

static int crypt_convert_block_skcipher(struct crypt_config *cc,
					struct convert_context *ctx,
					struct skcipher_request *req,
					unsigned int tag_offset)
{
	struct bio_vec bv_in = bio_iter_iovec(ctx->bio_in, ctx->iter_in);
	struct bio_vec bv_out = bio_iter_iovec(ctx->bio_out, ctx->iter_out);
	struct scatterlist *sg_in, *sg_out;
	struct dm_crypt_request *dmreq;
	u8 *iv, *org_iv, *tag_iv;
	__le64 *sector;
	int r = 0;

	/* Reject unexpected unaligned bio. */
	if (unlikely(bv_in.bv_len & (cc->sector_size - 1)))
		return -EIO;

	dmreq = dmreq_of_req(cc, req);
	dmreq->iv_sector = ctx->cc_sector;
	if (test_bit(CRYPT_IV_LARGE_SECTORS, &cc->cipher_flags))
		dmreq->iv_sector >>= cc->sector_shift;
	dmreq->ctx = ctx;

	*org_tag_of_dmreq(cc, dmreq) = tag_offset;

	iv = iv_of_dmreq(cc, dmreq);
	org_iv = org_iv_of_dmreq(cc, dmreq);
	tag_iv = iv_tag_from_dmreq(cc, dmreq);

	sector = org_sector_of_dmreq(cc, dmreq);
	*sector = cpu_to_le64(ctx->cc_sector - cc->iv_offset);

	/* For skcipher we use only the first sg item */
	sg_in  = &dmreq->sg_in[0];
	sg_out = &dmreq->sg_out[0];

	sg_init_table(sg_in, 1);
	sg_set_page(sg_in, bv_in.bv_page, cc->sector_size, bv_in.bv_offset);

	sg_init_table(sg_out, 1);
	sg_set_page(sg_out, bv_out.bv_page, cc->sector_size, bv_out.bv_offset);

	if (cc->iv_gen_ops) {
		/* For READs use IV stored in integrity metadata */
		if (cc->integrity_iv_size && bio_data_dir(ctx->bio_in) != WRITE) {
			memcpy(org_iv, tag_iv, cc->integrity_iv_size);
		} else {
			r = cc->iv_gen_ops->generator(cc, org_iv, dmreq);
			if (r < 0)
				return r;
			/* Data can be already preprocessed in generator */
			if (test_bit(CRYPT_ENCRYPT_PREPROCESS, &cc->cipher_flags))
				sg_in = sg_out;
			/* Store generated IV in integrity metadata */
			if (cc->integrity_iv_size)
				memcpy(tag_iv, org_iv, cc->integrity_iv_size);
		}
		/* Working copy of IV, to be modified in crypto API */
		memcpy(iv, org_iv, cc->iv_size);
	}

	skcipher_request_set_crypt(req, sg_in, sg_out, cc->sector_size, iv);

	if (bio_data_dir(ctx->bio_in) == WRITE)
		r = crypto_skcipher_encrypt(req);
	else
		r = crypto_skcipher_decrypt(req);

	if (!r && cc->iv_gen_ops && cc->iv_gen_ops->post)
		r = cc->iv_gen_ops->post(cc, org_iv, dmreq);

	bio_advance_iter(ctx->bio_in, &ctx->iter_in, cc->sector_size);
	bio_advance_iter(ctx->bio_out, &ctx->iter_out, cc->sector_size);

	return r;
}

static void kcryptd_async_done(struct crypto_async_request *async_req,
			       int error);

static int crypt_alloc_req_skcipher(struct crypt_config *cc,
				     struct convert_context *ctx)
{
	unsigned key_index = ctx->cc_sector & (cc->tfms_count - 1);

	if (!ctx->r.req) {
		ctx->r.req = mempool_alloc(&cc->req_pool, in_interrupt() ? GFP_ATOMIC : GFP_NOIO);
		if (!ctx->r.req)
			return -ENOMEM;
	}

	skcipher_request_set_tfm(ctx->r.req, cc->cipher_tfm.tfms[key_index]);

	/*
	 * Use REQ_MAY_BACKLOG so a cipher driver internally backlogs
	 * requests if driver request queue is full.
	 */
	skcipher_request_set_callback(ctx->r.req,
	    CRYPTO_TFM_REQ_MAY_BACKLOG,
	    kcryptd_async_done, dmreq_of_req(cc, ctx->r.req));

	return 0;
}

static int crypt_alloc_req_aead(struct crypt_config *cc,
				 struct convert_context *ctx)
{
	if (!ctx->r.req_aead) {
		ctx->r.req_aead = mempool_alloc(&cc->req_pool, in_interrupt() ? GFP_ATOMIC : GFP_NOIO);
		if (!ctx->r.req_aead)
			return -ENOMEM;
	}

	aead_request_set_tfm(ctx->r.req_aead, cc->cipher_tfm.tfms_aead[0]);

	/*
	 * Use REQ_MAY_BACKLOG so a cipher driver internally backlogs
	 * requests if driver request queue is full.
	 */
	aead_request_set_callback(ctx->r.req_aead,
	    CRYPTO_TFM_REQ_MAY_BACKLOG,
	    kcryptd_async_done, dmreq_of_req(cc, ctx->r.req_aead));

	return 0;
}

static int crypt_alloc_req(struct crypt_config *cc,
			    struct convert_context *ctx)
{
	if (crypt_integrity_aead(cc))
		return crypt_alloc_req_aead(cc, ctx);
	else
		return crypt_alloc_req_skcipher(cc, ctx);
}

static void crypt_free_req_skcipher(struct crypt_config *cc,
				    struct skcipher_request *req, struct bio *base_bio)
{
	struct dm_crypt_io *io = dm_per_bio_data(base_bio, cc->per_bio_data_size);

	if ((struct skcipher_request *)(io + 1) != req)
		mempool_free(req, &cc->req_pool);
}

static void crypt_free_req_aead(struct crypt_config *cc,
				struct aead_request *req, struct bio *base_bio)
{
	struct dm_crypt_io *io = dm_per_bio_data(base_bio, cc->per_bio_data_size);

	if ((struct aead_request *)(io + 1) != req)
		mempool_free(req, &cc->req_pool);
}

static void crypt_free_req(struct crypt_config *cc, void *req, struct bio *base_bio)
{
	if (crypt_integrity_aead(cc))
		crypt_free_req_aead(cc, req, base_bio);
	else
		crypt_free_req_skcipher(cc, req, base_bio);
}

/*
 * Encrypt / decrypt data from one bio to another one (can be the same one)
 */
static blk_status_t crypt_convert(struct crypt_config *cc,
			 struct convert_context *ctx, bool atomic, bool reset_pending)
{
	unsigned int tag_offset = 0;
	unsigned int sector_step = cc->sector_size >> SECTOR_SHIFT;
	int r;

	/*
	 * if reset_pending is set we are dealing with the bio for the first time,
	 * else we're continuing to work on the previous bio, so don't mess with
	 * the cc_pending counter
	 */
	if (reset_pending)
		atomic_set(&ctx->cc_pending, 1);

	while (ctx->iter_in.bi_size && ctx->iter_out.bi_size) {

		r = crypt_alloc_req(cc, ctx);
		if (r) {
			complete(&ctx->restart);
			return BLK_STS_DEV_RESOURCE;
		}

		atomic_inc(&ctx->cc_pending);

		if (crypt_integrity_aead(cc))
			r = crypt_convert_block_aead(cc, ctx, ctx->r.req_aead, tag_offset);
		else
			r = crypt_convert_block_skcipher(cc, ctx, ctx->r.req, tag_offset);

		switch (r) {
		/*
		 * The request was queued by a crypto driver
		 * but the driver request queue is full, let's wait.
		 */
		case -EBUSY:
			if (in_interrupt()) {
				if (try_wait_for_completion(&ctx->restart)) {
					/*
					 * we don't have to block to wait for completion,
					 * so proceed
					 */
				} else {
					/*
					 * we can't wait for completion without blocking
					 * exit and continue processing in a workqueue
					 */
					ctx->r.req = NULL;
					ctx->cc_sector += sector_step;
					tag_offset++;
					return BLK_STS_DEV_RESOURCE;
				}
			} else {
				wait_for_completion(&ctx->restart);
			}
			reinit_completion(&ctx->restart);
			fallthrough;
		/*
		 * The request is queued and processed asynchronously,
		 * completion function kcryptd_async_done() will be called.
		 */
		case -EINPROGRESS:
			ctx->r.req = NULL;
			ctx->cc_sector += sector_step;
			tag_offset++;
			continue;
		/*
		 * The request was already processed (synchronously).
		 */
		case 0:
			atomic_dec(&ctx->cc_pending);
			ctx->cc_sector += sector_step;
			tag_offset++;
			if (!atomic)
				cond_resched();
			continue;
		/*
		 * There was a data integrity error.
		 */
		case -EBADMSG:
			atomic_dec(&ctx->cc_pending);
			return BLK_STS_PROTECTION;
		/*
		 * There was an error while processing the request.
		 */
		default:
			atomic_dec(&ctx->cc_pending);
			return BLK_STS_IOERR;
		}
	}

	return 0;
}

static void crypt_free_buffer_pages(struct crypt_config *cc, struct bio *clone);

/*
 * Generate a new unfragmented bio with the given size
 * This should never violate the device limitations (but only because
 * max_segment_size is being constrained to PAGE_SIZE).
 *
 * This function may be called concurrently. If we allocate from the mempool
 * concurrently, there is a possibility of deadlock. For example, if we have
 * mempool of 256 pages, two processes, each wanting 256, pages allocate from
 * the mempool concurrently, it may deadlock in a situation where both processes
 * have allocated 128 pages and the mempool is exhausted.
 *
 * In order to avoid this scenario we allocate the pages under a mutex.
 *
 * In order to not degrade performance with excessive locking, we try
 * non-blocking allocations without a mutex first but on failure we fallback
 * to blocking allocations with a mutex.
 */
static struct bio *crypt_alloc_buffer(struct dm_crypt_io *io, unsigned size)
{
	struct crypt_config *cc = io->cc;
	struct bio *clone;
	unsigned int nr_iovecs = (size + PAGE_SIZE - 1) >> PAGE_SHIFT;
	gfp_t gfp_mask = GFP_NOWAIT | __GFP_HIGHMEM;
	unsigned i, len, remaining_size;
	struct page *page;

retry:
	if (unlikely(gfp_mask & __GFP_DIRECT_RECLAIM))
		mutex_lock(&cc->bio_alloc_lock);

	clone = bio_alloc_bioset(GFP_NOIO, nr_iovecs, &cc->bs);
	if (!clone)
		goto out;

	clone_init(io, clone);

	remaining_size = size;

	for (i = 0; i < nr_iovecs; i++) {
		page = mempool_alloc(&cc->page_pool, gfp_mask);
		if (!page) {
			crypt_free_buffer_pages(cc, clone);
			bio_put(clone);
			gfp_mask |= __GFP_DIRECT_RECLAIM;
			goto retry;
		}

		len = (remaining_size > PAGE_SIZE) ? PAGE_SIZE : remaining_size;

		bio_add_page(clone, page, len, 0);

		remaining_size -= len;
	}

	/* Allocate space for integrity tags */
	if (dm_crypt_integrity_io_alloc(io, clone)) {
		crypt_free_buffer_pages(cc, clone);
		bio_put(clone);
		clone = NULL;
	}
out:
	if (unlikely(gfp_mask & __GFP_DIRECT_RECLAIM))
		mutex_unlock(&cc->bio_alloc_lock);

	return clone;
}

static void crypt_free_buffer_pages(struct crypt_config *cc, struct bio *clone)
{
	struct bio_vec *bv;
	struct bvec_iter_all iter_all;

	bio_for_each_segment_all(bv, clone, iter_all) {
		BUG_ON(!bv->bv_page);
		mempool_free(bv->bv_page, &cc->page_pool);
	}
}

static void crypt_io_init(struct dm_crypt_io *io, struct crypt_config *cc,
			  struct bio *bio, sector_t sector)
{
	io->cc = cc;
	io->base_bio = bio;
	io->sector = sector;
	io->error = 0;
	io->ctx.r.req = NULL;
	io->integrity_metadata = NULL;
	io->integrity_metadata_from_pool = false;
	atomic_set(&io->io_pending, 0);
}

static void crypt_inc_pending(struct dm_crypt_io *io)
{
	atomic_inc(&io->io_pending);
}

static void kcryptd_io_bio_endio(struct work_struct *work)
{
	struct dm_crypt_io *io = container_of(work, struct dm_crypt_io, work);
	bio_endio(io->base_bio);
}

/*
 * One of the bios was finished. Check for completion of
 * the whole request and correctly clean up the buffer.
 */
static void crypt_dec_pending(struct dm_crypt_io *io)
{
	struct crypt_config *cc = io->cc;
	struct bio *base_bio = io->base_bio;
	blk_status_t error = io->error;

	if (!atomic_dec_and_test(&io->io_pending))
		return;

	if (io->ctx.r.req)
		crypt_free_req(cc, io->ctx.r.req, base_bio);

	if (unlikely(io->integrity_metadata_from_pool))
		mempool_free(io->integrity_metadata, &io->cc->tag_pool);
	else
		kfree(io->integrity_metadata);

	base_bio->bi_status = error;

	/*
	 * If we are running this function from our tasklet,
	 * we can't call bio_endio() here, because it will call
	 * clone_endio() from dm.c, which in turn will
	 * free the current struct dm_crypt_io structure with
	 * our tasklet. In this case we need to delay bio_endio()
	 * execution to after the tasklet is done and dequeued.
	 */
	if (tasklet_trylock(&io->tasklet)) {
		tasklet_unlock(&io->tasklet);
		bio_endio(base_bio);
		return;
	}

	INIT_WORK(&io->work, kcryptd_io_bio_endio);
	queue_work(cc->io_queue, &io->work);
}

/*
 * kcryptd/kcryptd_io:
 *
 * Needed because it would be very unwise to do decryption in an
 * interrupt context.
 *
 * kcryptd performs the actual encryption or decryption.
 *
 * kcryptd_io performs the IO submission.
 *
 * They must be separated as otherwise the final stages could be
 * starved by new requests which can block in the first stages due
 * to memory allocation.
 *
 * The work is done per CPU global for all dm-crypt instances.
 * They should not depend on each other and do not block.
 */
static void crypt_endio(struct bio *clone)
{
	struct dm_crypt_io *io = clone->bi_private;
	struct crypt_config *cc = io->cc;
	unsigned rw = bio_data_dir(clone);
	blk_status_t error;

	/*
	 * free the processed pages
	 */
	if (rw == WRITE)
		crypt_free_buffer_pages(cc, clone);

	error = clone->bi_status;
	bio_put(clone);

	if (rw == READ && !error) {
		kcryptd_queue_crypt(io);
		return;
	}

	if (unlikely(error))
		io->error = error;

	crypt_dec_pending(io);
}

static void clone_init(struct dm_crypt_io *io, struct bio *clone)
{
	struct crypt_config *cc = io->cc;

	clone->bi_private = io;
	clone->bi_end_io  = crypt_endio;
	bio_set_dev(clone, cc->dev->bdev);
	clone->bi_opf	  = io->base_bio->bi_opf;
}

static int kcryptd_io_read(struct dm_crypt_io *io, gfp_t gfp)
{
	struct crypt_config *cc = io->cc;
	struct bio *clone;

	/*
	 * We need the original biovec array in order to decrypt
	 * the whole bio data *afterwards* -- thanks to immutable
	 * biovecs we don't need to worry about the block layer
	 * modifying the biovec array; so leverage bio_clone_fast().
	 */
	clone = bio_clone_fast(io->base_bio, gfp, &cc->bs);
	if (!clone)
		return 1;

	crypt_inc_pending(io);

	clone_init(io, clone);
	clone->bi_iter.bi_sector = cc->start + io->sector;

	if (dm_crypt_integrity_io_alloc(io, clone)) {
		crypt_dec_pending(io);
		bio_put(clone);
		return 1;
	}

	submit_bio_noacct(clone);
	return 0;
}

static void kcryptd_io_read_work(struct work_struct *work)
{
	struct dm_crypt_io *io = container_of(work, struct dm_crypt_io, work);

	crypt_inc_pending(io);
	if (kcryptd_io_read(io, GFP_NOIO))
		io->error = BLK_STS_RESOURCE;
	crypt_dec_pending(io);
}

static void kcryptd_queue_read(struct dm_crypt_io *io)
{
	struct crypt_config *cc = io->cc;

	INIT_WORK(&io->work, kcryptd_io_read_work);
	queue_work(cc->io_queue, &io->work);
}

static void kcryptd_io_write(struct dm_crypt_io *io)
{
	struct bio *clone = io->ctx.bio_out;

	submit_bio_noacct(clone);
}

#define crypt_io_from_node(node) rb_entry((node), struct dm_crypt_io, rb_node)

static int dmcrypt_write(void *data)
{
	struct crypt_config *cc = data;
	struct dm_crypt_io *io;

	while (1) {
		struct rb_root write_tree;
		struct blk_plug plug;

		spin_lock_irq(&cc->write_thread_lock);
continue_locked:

		if (!RB_EMPTY_ROOT(&cc->write_tree))
			goto pop_from_list;

		set_current_state(TASK_INTERRUPTIBLE);

		spin_unlock_irq(&cc->write_thread_lock);

		if (unlikely(kthread_should_stop())) {
			set_current_state(TASK_RUNNING);
			break;
		}

		schedule();

		set_current_state(TASK_RUNNING);
		spin_lock_irq(&cc->write_thread_lock);
		goto continue_locked;

pop_from_list:
		write_tree = cc->write_tree;
		cc->write_tree = RB_ROOT;
		spin_unlock_irq(&cc->write_thread_lock);

		BUG_ON(rb_parent(write_tree.rb_node));

		/*
		 * Note: we cannot walk the tree here with rb_next because
		 * the structures may be freed when kcryptd_io_write is called.
		 */
		blk_start_plug(&plug);
		do {
			io = crypt_io_from_node(rb_first(&write_tree));
			rb_erase(&io->rb_node, &write_tree);
			kcryptd_io_write(io);
		} while (!RB_EMPTY_ROOT(&write_tree));
		blk_finish_plug(&plug);
	}
	return 0;
}

static void kcryptd_crypt_write_io_submit(struct dm_crypt_io *io, int async)
{
	struct bio *clone = io->ctx.bio_out;
	struct crypt_config *cc = io->cc;
	unsigned long flags;
	sector_t sector;
	struct rb_node **rbp, *parent;

	if (unlikely(io->error)) {
		crypt_free_buffer_pages(cc, clone);
		bio_put(clone);
		crypt_dec_pending(io);
		return;
	}

	/* crypt_convert should have filled the clone bio */
	BUG_ON(io->ctx.iter_out.bi_size);

	clone->bi_iter.bi_sector = cc->start + io->sector;

	if ((likely(!async) && test_bit(DM_CRYPT_NO_OFFLOAD, &cc->flags)) ||
	    test_bit(DM_CRYPT_NO_WRITE_WORKQUEUE, &cc->flags)) {
		submit_bio_noacct(clone);
		return;
	}

	spin_lock_irqsave(&cc->write_thread_lock, flags);
	if (RB_EMPTY_ROOT(&cc->write_tree))
		wake_up_process(cc->write_thread);
	rbp = &cc->write_tree.rb_node;
	parent = NULL;
	sector = io->sector;
	while (*rbp) {
		parent = *rbp;
		if (sector < crypt_io_from_node(parent)->sector)
			rbp = &(*rbp)->rb_left;
		else
			rbp = &(*rbp)->rb_right;
	}
	rb_link_node(&io->rb_node, parent, rbp);
	rb_insert_color(&io->rb_node, &cc->write_tree);
	spin_unlock_irqrestore(&cc->write_thread_lock, flags);
}

static bool kcryptd_crypt_write_inline(struct crypt_config *cc,
				       struct convert_context *ctx)

{
	if (!test_bit(DM_CRYPT_WRITE_INLINE, &cc->flags))
		return false;

	/*
	 * Note: zone append writes (REQ_OP_ZONE_APPEND) do not have ordering
	 * constraints so they do not need to be issued inline by
	 * kcryptd_crypt_write_convert().
	 */
	switch (bio_op(ctx->bio_in)) {
	case REQ_OP_WRITE:
	case REQ_OP_WRITE_SAME:
	case REQ_OP_WRITE_ZEROES:
		return true;
	default:
		return false;
	}
}

static void kcryptd_crypt_write_continue(struct work_struct *work)
{
	struct dm_crypt_io *io = container_of(work, struct dm_crypt_io, work);
	struct crypt_config *cc = io->cc;
	struct convert_context *ctx = &io->ctx;
	int crypt_finished;
	sector_t sector = io->sector;
	blk_status_t r;

	wait_for_completion(&ctx->restart);
	reinit_completion(&ctx->restart);

	r = crypt_convert(cc, &io->ctx, true, false);
	if (r)
		io->error = r;
	crypt_finished = atomic_dec_and_test(&ctx->cc_pending);
	if (!crypt_finished && kcryptd_crypt_write_inline(cc, ctx)) {
		/* Wait for completion signaled by kcryptd_async_done() */
		wait_for_completion(&ctx->restart);
		crypt_finished = 1;
	}

	/* Encryption was already finished, submit io now */
	if (crypt_finished) {
		kcryptd_crypt_write_io_submit(io, 0);
		io->sector = sector;
	}

	crypt_dec_pending(io);
}

static void kcryptd_crypt_write_convert(struct dm_crypt_io *io)
{
	struct crypt_config *cc = io->cc;
	struct convert_context *ctx = &io->ctx;
	struct bio *clone;
	int crypt_finished;
	sector_t sector = io->sector;
	blk_status_t r;

	/*
	 * Prevent io from disappearing until this function completes.
	 */
	crypt_inc_pending(io);
	crypt_convert_init(cc, ctx, NULL, io->base_bio, sector);

	clone = crypt_alloc_buffer(io, io->base_bio->bi_iter.bi_size);
	if (unlikely(!clone)) {
		io->error = BLK_STS_IOERR;
		goto dec;
	}

	io->ctx.bio_out = clone;
	io->ctx.iter_out = clone->bi_iter;

	sector += bio_sectors(clone);

	crypt_inc_pending(io);
	r = crypt_convert(cc, ctx,
			  test_bit(DM_CRYPT_NO_WRITE_WORKQUEUE, &cc->flags), true);
	/*
	 * Crypto API backlogged the request, because its queue was full
	 * and we're in softirq context, so continue from a workqueue
	 * (TODO: is it actually possible to be in softirq in the write path?)
	 */
	if (r == BLK_STS_DEV_RESOURCE) {
		INIT_WORK(&io->work, kcryptd_crypt_write_continue);
		queue_work(cc->crypt_queue, &io->work);
		return;
	}
	if (r)
		io->error = r;
	crypt_finished = atomic_dec_and_test(&ctx->cc_pending);
	if (!crypt_finished && kcryptd_crypt_write_inline(cc, ctx)) {
		/* Wait for completion signaled by kcryptd_async_done() */
		wait_for_completion(&ctx->restart);
		crypt_finished = 1;
	}

	/* Encryption was already finished, submit io now */
	if (crypt_finished) {
		kcryptd_crypt_write_io_submit(io, 0);
		io->sector = sector;
	}

dec:
	crypt_dec_pending(io);
}

static void kcryptd_crypt_read_done(struct dm_crypt_io *io)
{
	crypt_dec_pending(io);
}

static void kcryptd_crypt_read_continue(struct work_struct *work)
{
	struct dm_crypt_io *io = container_of(work, struct dm_crypt_io, work);
	struct crypt_config *cc = io->cc;
	blk_status_t r;

	wait_for_completion(&io->ctx.restart);
	reinit_completion(&io->ctx.restart);

	r = crypt_convert(cc, &io->ctx, true, false);
	if (r)
		io->error = r;

	if (atomic_dec_and_test(&io->ctx.cc_pending))
		kcryptd_crypt_read_done(io);

	crypt_dec_pending(io);
}

static void kcryptd_crypt_read_convert(struct dm_crypt_io *io)
{
	struct crypt_config *cc = io->cc;
	blk_status_t r;

	crypt_inc_pending(io);

	crypt_convert_init(cc, &io->ctx, io->base_bio, io->base_bio,
			   io->sector);

	r = crypt_convert(cc, &io->ctx,
			  test_bit(DM_CRYPT_NO_READ_WORKQUEUE, &cc->flags), true);
	/*
	 * Crypto API backlogged the request, because its queue was full
	 * and we're in softirq context, so continue from a workqueue
	 */
	if (r == BLK_STS_DEV_RESOURCE) {
		INIT_WORK(&io->work, kcryptd_crypt_read_continue);
		queue_work(cc->crypt_queue, &io->work);
		return;
	}
	if (r)
		io->error = r;

	if (atomic_dec_and_test(&io->ctx.cc_pending))
		kcryptd_crypt_read_done(io);

	crypt_dec_pending(io);
}

static void kcryptd_async_done(struct crypto_async_request *async_req,
			       int error)
{
	struct dm_crypt_request *dmreq = async_req->data;
	struct convert_context *ctx = dmreq->ctx;
	struct dm_crypt_io *io = container_of(ctx, struct dm_crypt_io, ctx);
	struct crypt_config *cc = io->cc;

	/*
	 * A request from crypto driver backlog is going to be processed now,
	 * finish the completion and continue in crypt_convert().
	 * (Callback will be called for the second time for this request.)
	 */
	if (error == -EINPROGRESS) {
		complete(&ctx->restart);
		return;
	}

	if (!error && cc->iv_gen_ops && cc->iv_gen_ops->post)
		error = cc->iv_gen_ops->post(cc, org_iv_of_dmreq(cc, dmreq), dmreq);

	if (error == -EBADMSG) {
		char b[BDEVNAME_SIZE];
		sector_t s = le64_to_cpu(*org_sector_of_dmreq(cc, dmreq));

		DMERR_LIMIT("%s: INTEGRITY AEAD ERROR, sector %llu",
			    bio_devname(ctx->bio_in, b), s);
		dm_audit_log_bio(DM_MSG_PREFIX, "integrity-aead",
				 ctx->bio_in, s, 0);
		io->error = BLK_STS_PROTECTION;
	} else if (error < 0)
		io->error = BLK_STS_IOERR;

	crypt_free_req(cc, req_of_dmreq(cc, dmreq), io->base_bio);

	if (!atomic_dec_and_test(&ctx->cc_pending))
		return;

	/*
	 * The request is fully completed: for inline writes, let
	 * kcryptd_crypt_write_convert() do the IO submission.
	 */
	if (bio_data_dir(io->base_bio) == READ) {
		kcryptd_crypt_read_done(io);
		return;
	}

	if (kcryptd_crypt_write_inline(cc, ctx)) {
		complete(&ctx->restart);
		return;
	}

	kcryptd_crypt_write_io_submit(io, 1);
}

static void kcryptd_crypt(struct work_struct *work)
{
	struct dm_crypt_io *io = container_of(work, struct dm_crypt_io, work);

	if (bio_data_dir(io->base_bio) == READ)
		kcryptd_crypt_read_convert(io);
	else
		kcryptd_crypt_write_convert(io);
}

static void kcryptd_crypt_tasklet(unsigned long work)
{
	kcryptd_crypt((struct work_struct *)work);
}

static void kcryptd_queue_crypt(struct dm_crypt_io *io)
{
	struct crypt_config *cc = io->cc;

	if ((bio_data_dir(io->base_bio) == READ && test_bit(DM_CRYPT_NO_READ_WORKQUEUE, &cc->flags)) ||
	    (bio_data_dir(io->base_bio) == WRITE && test_bit(DM_CRYPT_NO_WRITE_WORKQUEUE, &cc->flags))) {
		/*
		 * in_hardirq(): Crypto API's skcipher_walk_first() refuses to work in hard IRQ context.
		 * irqs_disabled(): the kernel may run some IO completion from the idle thread, but
		 * it is being executed with irqs disabled.
		 */
		if (in_hardirq() || irqs_disabled()) {
			tasklet_init(&io->tasklet, kcryptd_crypt_tasklet, (unsigned long)&io->work);
			tasklet_schedule(&io->tasklet);
			return;
		}

		kcryptd_crypt(&io->work);
		return;
	}

	INIT_WORK(&io->work, kcryptd_crypt);
	queue_work(cc->crypt_queue, &io->work);
}

static void crypt_free_tfms_aead(struct crypt_config *cc)
{
	if (!cc->cipher_tfm.tfms_aead)
		return;

	if (cc->cipher_tfm.tfms_aead[0] && !IS_ERR(cc->cipher_tfm.tfms_aead[0])) {
		crypto_free_aead(cc->cipher_tfm.tfms_aead[0]);
		cc->cipher_tfm.tfms_aead[0] = NULL;
	}

	kfree(cc->cipher_tfm.tfms_aead);
	cc->cipher_tfm.tfms_aead = NULL;
}

static void crypt_free_tfms_skcipher(struct crypt_config *cc)
{
	unsigned i;

	if (!cc->cipher_tfm.tfms)
		return;

	for (i = 0; i < cc->tfms_count; i++)
		if (cc->cipher_tfm.tfms[i] && !IS_ERR(cc->cipher_tfm.tfms[i])) {
			crypto_free_skcipher(cc->cipher_tfm.tfms[i]);
			cc->cipher_tfm.tfms[i] = NULL;
		}

	kfree(cc->cipher_tfm.tfms);
	cc->cipher_tfm.tfms = NULL;
}

static void crypt_free_tfms(struct crypt_config *cc)
{
	if (crypt_integrity_aead(cc))
		crypt_free_tfms_aead(cc);
	else
		crypt_free_tfms_skcipher(cc);
}

static int crypt_alloc_tfms_skcipher(struct crypt_config *cc, char *ciphermode)
{
	unsigned i;
	int err;

	cc->cipher_tfm.tfms = kcalloc(cc->tfms_count,
				      sizeof(struct crypto_skcipher *),
				      GFP_KERNEL);
	if (!cc->cipher_tfm.tfms)
		return -ENOMEM;

	for (i = 0; i < cc->tfms_count; i++) {
		cc->cipher_tfm.tfms[i] = crypto_alloc_skcipher(ciphermode, 0,
						CRYPTO_ALG_ALLOCATES_MEMORY);
		if (IS_ERR(cc->cipher_tfm.tfms[i])) {
			err = PTR_ERR(cc->cipher_tfm.tfms[i]);
			crypt_free_tfms(cc);
			return err;
		}
	}

	/*
	 * dm-crypt performance can vary greatly depending on which crypto
	 * algorithm implementation is used.  Help people debug performance
	 * problems by logging the ->cra_driver_name.
	 */
	DMDEBUG_LIMIT("%s using implementation \"%s\"", ciphermode,
	       crypto_skcipher_alg(any_tfm(cc))->base.cra_driver_name);
	return 0;
}

static int crypt_alloc_tfms_aead(struct crypt_config *cc, char *ciphermode)
{
	int err;

	cc->cipher_tfm.tfms = kmalloc(sizeof(struct crypto_aead *), GFP_KERNEL);
	if (!cc->cipher_tfm.tfms)
		return -ENOMEM;

	cc->cipher_tfm.tfms_aead[0] = crypto_alloc_aead(ciphermode, 0,
						CRYPTO_ALG_ALLOCATES_MEMORY);
	if (IS_ERR(cc->cipher_tfm.tfms_aead[0])) {
		err = PTR_ERR(cc->cipher_tfm.tfms_aead[0]);
		crypt_free_tfms(cc);
		return err;
	}

	DMDEBUG_LIMIT("%s using implementation \"%s\"", ciphermode,
	       crypto_aead_alg(any_tfm_aead(cc))->base.cra_driver_name);
	return 0;
}

static int crypt_alloc_tfms(struct crypt_config *cc, char *ciphermode)
{
	if (crypt_integrity_aead(cc))
		return crypt_alloc_tfms_aead(cc, ciphermode);
	else
		return crypt_alloc_tfms_skcipher(cc, ciphermode);
}

static unsigned crypt_subkey_size(struct crypt_config *cc)
{
	return (cc->key_size - cc->key_extra_size) >> ilog2(cc->tfms_count);
}

static unsigned crypt_authenckey_size(struct crypt_config *cc)
{
	return crypt_subkey_size(cc) + RTA_SPACE(sizeof(struct crypto_authenc_key_param));
}

/*
 * If AEAD is composed like authenc(hmac(sha256),xts(aes)),
 * the key must be for some reason in special format.
 * This funcion converts cc->key to this special format.
 */
static void crypt_copy_authenckey(char *p, const void *key,
				  unsigned enckeylen, unsigned authkeylen)
{
	struct crypto_authenc_key_param *param;
	struct rtattr *rta;

	rta = (struct rtattr *)p;
	param = RTA_DATA(rta);
	param->enckeylen = cpu_to_be32(enckeylen);
	rta->rta_len = RTA_LENGTH(sizeof(*param));
	rta->rta_type = CRYPTO_AUTHENC_KEYA_PARAM;
	p += RTA_SPACE(sizeof(*param));
	memcpy(p, key + enckeylen, authkeylen);
	p += authkeylen;
	memcpy(p, key, enckeylen);
}

static int crypt_setkey(struct crypt_config *cc)
{
	unsigned subkey_size;
	int err = 0, i, r;

	/* Ignore extra keys (which are used for IV etc) */
	subkey_size = crypt_subkey_size(cc);

	if (crypt_integrity_hmac(cc)) {
		if (subkey_size < cc->key_mac_size)
			return -EINVAL;

		crypt_copy_authenckey(cc->authenc_key, cc->key,
				      subkey_size - cc->key_mac_size,
				      cc->key_mac_size);
	}

	for (i = 0; i < cc->tfms_count; i++) {
		if (crypt_integrity_hmac(cc))
			r = crypto_aead_setkey(cc->cipher_tfm.tfms_aead[i],
				cc->authenc_key, crypt_authenckey_size(cc));
		else if (crypt_integrity_aead(cc))
			r = crypto_aead_setkey(cc->cipher_tfm.tfms_aead[i],
					       cc->key + (i * subkey_size),
					       subkey_size);
		else
			r = crypto_skcipher_setkey(cc->cipher_tfm.tfms[i],
						   cc->key + (i * subkey_size),
						   subkey_size);
		if (r)
			err = r;
	}

	if (crypt_integrity_hmac(cc))
		memzero_explicit(cc->authenc_key, crypt_authenckey_size(cc));

	return err;
}

#ifdef CONFIG_KEYS

static bool contains_whitespace(const char *str)
{
	while (*str)
		if (isspace(*str++))
			return true;
	return false;
}

static int set_key_user(struct crypt_config *cc, struct key *key)
{
	const struct user_key_payload *ukp;

	ukp = user_key_payload_locked(key);
	if (!ukp)
		return -EKEYREVOKED;

	if (cc->key_size != ukp->datalen)
		return -EINVAL;

	memcpy(cc->key, ukp->data, cc->key_size);

	return 0;
}

static int set_key_encrypted(struct crypt_config *cc, struct key *key)
{
	const struct encrypted_key_payload *ekp;

	ekp = key->payload.data[0];
	if (!ekp)
		return -EKEYREVOKED;

	if (cc->key_size != ekp->decrypted_datalen)
		return -EINVAL;

	memcpy(cc->key, ekp->decrypted_data, cc->key_size);

	return 0;
}

static int set_key_trusted(struct crypt_config *cc, struct key *key)
{
	const struct trusted_key_payload *tkp;

	tkp = key->payload.data[0];
	if (!tkp)
		return -EKEYREVOKED;

	if (cc->key_size != tkp->key_len)
		return -EINVAL;

	memcpy(cc->key, tkp->key, cc->key_size);

	return 0;
}

static int crypt_set_keyring_key(struct crypt_config *cc, const char *key_string)
{
	char *new_key_string, *key_desc;
	int ret;
	struct key_type *type;
	struct key *key;
	int (*set_key)(struct crypt_config *cc, struct key *key);

	/*
	 * Reject key_string with whitespace. dm core currently lacks code for
	 * proper whitespace escaping in arguments on DM_TABLE_STATUS path.
	 */
	if (contains_whitespace(key_string)) {
		DMERR("whitespace chars not allowed in key string");
		return -EINVAL;
	}

	/* look for next ':' separating key_type from key_description */
	key_desc = strpbrk(key_string, ":");
	if (!key_desc || key_desc == key_string || !strlen(key_desc + 1))
		return -EINVAL;

	if (!strncmp(key_string, "logon:", key_desc - key_string + 1)) {
		type = &key_type_logon;
		set_key = set_key_user;
	} else if (!strncmp(key_string, "user:", key_desc - key_string + 1)) {
		type = &key_type_user;
		set_key = set_key_user;
	} else if (IS_ENABLED(CONFIG_ENCRYPTED_KEYS) &&
		   !strncmp(key_string, "encrypted:", key_desc - key_string + 1)) {
		type = &key_type_encrypted;
		set_key = set_key_encrypted;
	} else if (IS_ENABLED(CONFIG_TRUSTED_KEYS) &&
	           !strncmp(key_string, "trusted:", key_desc - key_string + 1)) {
		type = &key_type_trusted;
		set_key = set_key_trusted;
	} else {
		return -EINVAL;
	}

	new_key_string = kstrdup(key_string, GFP_KERNEL);
	if (!new_key_string)
		return -ENOMEM;

	key = request_key(type, key_desc + 1, NULL);
	if (IS_ERR(key)) {
		kfree_sensitive(new_key_string);
		return PTR_ERR(key);
	}

	down_read(&key->sem);

	ret = set_key(cc, key);
	if (ret < 0) {
		up_read(&key->sem);
		key_put(key);
		kfree_sensitive(new_key_string);
		return ret;
	}

	up_read(&key->sem);
	key_put(key);

	/* clear the flag since following operations may invalidate previously valid key */
	clear_bit(DM_CRYPT_KEY_VALID, &cc->flags);

	ret = crypt_setkey(cc);

	if (!ret) {
		set_bit(DM_CRYPT_KEY_VALID, &cc->flags);
		kfree_sensitive(cc->key_string);
		cc->key_string = new_key_string;
	} else
		kfree_sensitive(new_key_string);

	return ret;
}

static int get_key_size(char **key_string)
{
	char *colon, dummy;
	int ret;

	if (*key_string[0] != ':')
		return strlen(*key_string) >> 1;

	/* look for next ':' in key string */
	colon = strpbrk(*key_string + 1, ":");
	if (!colon)
		return -EINVAL;

	if (sscanf(*key_string + 1, "%u%c", &ret, &dummy) != 2 || dummy != ':')
		return -EINVAL;

	*key_string = colon;

	/* remaining key string should be :<logon|user>:<key_desc> */

	return ret;
}

#else

static int crypt_set_keyring_key(struct crypt_config *cc, const char *key_string)
{
	return -EINVAL;
}

static int get_key_size(char **key_string)
{
	return (*key_string[0] == ':') ? -EINVAL : strlen(*key_string) >> 1;
}

#endif /* CONFIG_KEYS */

static int crypt_set_key(struct crypt_config *cc, char *key)
{
	int r = -EINVAL;
	int key_string_len = strlen(key);

	/* Hyphen (which gives a key_size of zero) means there is no key. */
	if (!cc->key_size && strcmp(key, "-"))
		goto out;

	/* ':' means the key is in kernel keyring, short-circuit normal key processing */
	if (key[0] == ':') {
		r = crypt_set_keyring_key(cc, key + 1);
		goto out;
	}

	/* clear the flag since following operations may invalidate previously valid key */
	clear_bit(DM_CRYPT_KEY_VALID, &cc->flags);

	/* wipe references to any kernel keyring key */
	kfree_sensitive(cc->key_string);
	cc->key_string = NULL;

	/* Decode key from its hex representation. */
	if (cc->key_size && hex2bin(cc->key, key, cc->key_size) < 0)
		goto out;

	r = crypt_setkey(cc);
	if (!r)
		set_bit(DM_CRYPT_KEY_VALID, &cc->flags);

out:
	/* Hex key string not needed after here, so wipe it. */
	memset(key, '0', key_string_len);

	return r;
}

static int crypt_wipe_key(struct crypt_config *cc)
{
	int r;

	clear_bit(DM_CRYPT_KEY_VALID, &cc->flags);
	get_random_bytes(&cc->key, cc->key_size);

	/* Wipe IV private keys */
	if (cc->iv_gen_ops && cc->iv_gen_ops->wipe) {
		r = cc->iv_gen_ops->wipe(cc);
		if (r)
			return r;
	}

	kfree_sensitive(cc->key_string);
	cc->key_string = NULL;
	r = crypt_setkey(cc);
	memset(&cc->key, 0, cc->key_size * sizeof(u8));

	return r;
}

static void crypt_calculate_pages_per_client(void)
{
	unsigned long pages = (totalram_pages() - totalhigh_pages()) * DM_CRYPT_MEMORY_PERCENT / 100;

	if (!dm_crypt_clients_n)
		return;

	pages /= dm_crypt_clients_n;
	if (pages < DM_CRYPT_MIN_PAGES_PER_CLIENT)
		pages = DM_CRYPT_MIN_PAGES_PER_CLIENT;
	dm_crypt_pages_per_client = pages;
}

static void *crypt_page_alloc(gfp_t gfp_mask, void *pool_data)
{
	struct crypt_config *cc = pool_data;
	struct page *page;

	/*
	 * Note, percpu_counter_read_positive() may over (and under) estimate
	 * the current usage by at most (batch - 1) * num_online_cpus() pages,
	 * but avoids potential spinlock contention of an exact result.
	 */
	if (unlikely(percpu_counter_read_positive(&cc->n_allocated_pages) >= dm_crypt_pages_per_client) &&
	    likely(gfp_mask & __GFP_NORETRY))
		return NULL;

	page = alloc_page(gfp_mask);
	if (likely(page != NULL))
		percpu_counter_add(&cc->n_allocated_pages, 1);

	return page;
}

static void crypt_page_free(void *page, void *pool_data)
{
	struct crypt_config *cc = pool_data;

	__free_page(page);
	percpu_counter_sub(&cc->n_allocated_pages, 1);
}

static void crypt_dtr(struct dm_target *ti)
{
	struct crypt_config *cc = ti->private;

	ti->private = NULL;

	if (!cc)
		return;

	if (cc->write_thread)
		kthread_stop(cc->write_thread);

	if (cc->io_queue)
		destroy_workqueue(cc->io_queue);
	if (cc->crypt_queue)
		destroy_workqueue(cc->crypt_queue);

	crypt_free_tfms(cc);

	bioset_exit(&cc->bs);

	mempool_exit(&cc->page_pool);
	mempool_exit(&cc->req_pool);
	mempool_exit(&cc->tag_pool);

	WARN_ON(percpu_counter_sum(&cc->n_allocated_pages) != 0);
	percpu_counter_destroy(&cc->n_allocated_pages);

	if (cc->iv_gen_ops && cc->iv_gen_ops->dtr)
		cc->iv_gen_ops->dtr(cc);

	if (cc->dev)
		dm_put_device(ti, cc->dev);

	kfree_sensitive(cc->cipher_string);
	kfree_sensitive(cc->key_string);
	kfree_sensitive(cc->cipher_auth);
	kfree_sensitive(cc->authenc_key);

	mutex_destroy(&cc->bio_alloc_lock);

	/* Must zero key material before freeing */
	kfree_sensitive(cc);

	spin_lock(&dm_crypt_clients_lock);
	WARN_ON(!dm_crypt_clients_n);
	dm_crypt_clients_n--;
	crypt_calculate_pages_per_client();
	spin_unlock(&dm_crypt_clients_lock);

	dm_audit_log_dtr(DM_MSG_PREFIX, ti, 1);
}

static int crypt_ctr_ivmode(struct dm_target *ti, const char *ivmode)
{
	struct crypt_config *cc = ti->private;

	if (crypt_integrity_aead(cc))
		cc->iv_size = crypto_aead_ivsize(any_tfm_aead(cc));
	else
		cc->iv_size = crypto_skcipher_ivsize(any_tfm(cc));

	if (cc->iv_size)
		/* at least a 64 bit sector number should fit in our buffer */
		cc->iv_size = max(cc->iv_size,
				  (unsigned int)(sizeof(u64) / sizeof(u8)));
	else if (ivmode) {
		DMWARN("Selected cipher does not support IVs");
		ivmode = NULL;
	}

	/* Choose ivmode, see comments at iv code. */
	if (ivmode == NULL)
		cc->iv_gen_ops = NULL;
	else if (strcmp(ivmode, "plain") == 0)
		cc->iv_gen_ops = &crypt_iv_plain_ops;
	else if (strcmp(ivmode, "plain64") == 0)
		cc->iv_gen_ops = &crypt_iv_plain64_ops;
	else if (strcmp(ivmode, "plain64be") == 0)
		cc->iv_gen_ops = &crypt_iv_plain64be_ops;
	else if (strcmp(ivmode, "essiv") == 0)
		cc->iv_gen_ops = &crypt_iv_essiv_ops;
	else if (strcmp(ivmode, "benbi") == 0)
		cc->iv_gen_ops = &crypt_iv_benbi_ops;
	else if (strcmp(ivmode, "null") == 0)
		cc->iv_gen_ops = &crypt_iv_null_ops;
	else if (strcmp(ivmode, "eboiv") == 0)
		cc->iv_gen_ops = &crypt_iv_eboiv_ops;
	else if (strcmp(ivmode, "elephant") == 0) {
		cc->iv_gen_ops = &crypt_iv_elephant_ops;
		cc->key_parts = 2;
		cc->key_extra_size = cc->key_size / 2;
		if (cc->key_extra_size > ELEPHANT_MAX_KEY_SIZE)
			return -EINVAL;
		set_bit(CRYPT_ENCRYPT_PREPROCESS, &cc->cipher_flags);
	} else if (strcmp(ivmode, "lmk") == 0) {
		cc->iv_gen_ops = &crypt_iv_lmk_ops;
		/*
		 * Version 2 and 3 is recognised according
		 * to length of provided multi-key string.
		 * If present (version 3), last key is used as IV seed.
		 * All keys (including IV seed) are always the same size.
		 */
		if (cc->key_size % cc->key_parts) {
			cc->key_parts++;
			cc->key_extra_size = cc->key_size / cc->key_parts;
		}
	} else if (strcmp(ivmode, "tcw") == 0) {
		cc->iv_gen_ops = &crypt_iv_tcw_ops;
		cc->key_parts += 2; /* IV + whitening */
		cc->key_extra_size = cc->iv_size + TCW_WHITENING_SIZE;
	} else if (strcmp(ivmode, "random") == 0) {
		cc->iv_gen_ops = &crypt_iv_random_ops;
		/* Need storage space in integrity fields. */
		cc->integrity_iv_size = cc->iv_size;
	} else {
		ti->error = "Invalid IV mode";
		return -EINVAL;
	}

	return 0;
}

/*
 * Workaround to parse HMAC algorithm from AEAD crypto API spec.
 * The HMAC is needed to calculate tag size (HMAC digest size).
 * This should be probably done by crypto-api calls (once available...)
 */
static int crypt_ctr_auth_cipher(struct crypt_config *cc, char *cipher_api)
{
	char *start, *end, *mac_alg = NULL;
	struct crypto_ahash *mac;

	if (!strstarts(cipher_api, "authenc("))
		return 0;

	start = strchr(cipher_api, '(');
	end = strchr(cipher_api, ',');
	if (!start || !end || ++start > end)
		return -EINVAL;

	mac_alg = kzalloc(end - start + 1, GFP_KERNEL);
	if (!mac_alg)
		return -ENOMEM;
	strncpy(mac_alg, start, end - start);

	mac = crypto_alloc_ahash(mac_alg, 0, CRYPTO_ALG_ALLOCATES_MEMORY);
	kfree(mac_alg);

	if (IS_ERR(mac))
		return PTR_ERR(mac);

	cc->key_mac_size = crypto_ahash_digestsize(mac);
	crypto_free_ahash(mac);

	cc->authenc_key = kmalloc(crypt_authenckey_size(cc), GFP_KERNEL);
	if (!cc->authenc_key)
		return -ENOMEM;

	return 0;
}

static int crypt_ctr_cipher_new(struct dm_target *ti, char *cipher_in, char *key,
				char **ivmode, char **ivopts)
{
	struct crypt_config *cc = ti->private;
	char *tmp, *cipher_api, buf[CRYPTO_MAX_ALG_NAME];
	int ret = -EINVAL;

	cc->tfms_count = 1;

	/*
	 * New format (capi: prefix)
	 * capi:cipher_api_spec-iv:ivopts
	 */
	tmp = &cipher_in[strlen("capi:")];

	/* Separate IV options if present, it can contain another '-' in hash name */
	*ivopts = strrchr(tmp, ':');
	if (*ivopts) {
		**ivopts = '\0';
		(*ivopts)++;
	}
	/* Parse IV mode */
	*ivmode = strrchr(tmp, '-');
	if (*ivmode) {
		**ivmode = '\0';
		(*ivmode)++;
	}
	/* The rest is crypto API spec */
	cipher_api = tmp;

	/* Alloc AEAD, can be used only in new format. */
	if (crypt_integrity_aead(cc)) {
		ret = crypt_ctr_auth_cipher(cc, cipher_api);
		if (ret < 0) {
			ti->error = "Invalid AEAD cipher spec";
			return -ENOMEM;
		}
	}

	if (*ivmode && !strcmp(*ivmode, "lmk"))
		cc->tfms_count = 64;

	if (*ivmode && !strcmp(*ivmode, "essiv")) {
		if (!*ivopts) {
			ti->error = "Digest algorithm missing for ESSIV mode";
			return -EINVAL;
		}
		ret = snprintf(buf, CRYPTO_MAX_ALG_NAME, "essiv(%s,%s)",
			       cipher_api, *ivopts);
		if (ret < 0 || ret >= CRYPTO_MAX_ALG_NAME) {
			ti->error = "Cannot allocate cipher string";
			return -ENOMEM;
		}
		cipher_api = buf;
	}

	cc->key_parts = cc->tfms_count;

	/* Allocate cipher */
	ret = crypt_alloc_tfms(cc, cipher_api);
	if (ret < 0) {
		ti->error = "Error allocating crypto tfm";
		return ret;
	}

	if (crypt_integrity_aead(cc))
		cc->iv_size = crypto_aead_ivsize(any_tfm_aead(cc));
	else
		cc->iv_size = crypto_skcipher_ivsize(any_tfm(cc));

	return 0;
}

static int crypt_ctr_cipher_old(struct dm_target *ti, char *cipher_in, char *key,
				char **ivmode, char **ivopts)
{
	struct crypt_config *cc = ti->private;
	char *tmp, *cipher, *chainmode, *keycount;
	char *cipher_api = NULL;
	int ret = -EINVAL;
	char dummy;

	if (strchr(cipher_in, '(') || crypt_integrity_aead(cc)) {
		ti->error = "Bad cipher specification";
		return -EINVAL;
	}

	/*
	 * Legacy dm-crypt cipher specification
	 * cipher[:keycount]-mode-iv:ivopts
	 */
	tmp = cipher_in;
	keycount = strsep(&tmp, "-");
	cipher = strsep(&keycount, ":");

	if (!keycount)
		cc->tfms_count = 1;
	else if (sscanf(keycount, "%u%c", &cc->tfms_count, &dummy) != 1 ||
		 !is_power_of_2(cc->tfms_count)) {
		ti->error = "Bad cipher key count specification";
		return -EINVAL;
	}
	cc->key_parts = cc->tfms_count;

	chainmode = strsep(&tmp, "-");
	*ivmode = strsep(&tmp, ":");
	*ivopts = tmp;

	/*
	 * For compatibility with the original dm-crypt mapping format, if
	 * only the cipher name is supplied, use cbc-plain.
	 */
	if (!chainmode || (!strcmp(chainmode, "plain") && !*ivmode)) {
		chainmode = "cbc";
		*ivmode = "plain";
	}

	if (strcmp(chainmode, "ecb") && !*ivmode) {
		ti->error = "IV mechanism required";
		return -EINVAL;
	}

	cipher_api = kmalloc(CRYPTO_MAX_ALG_NAME, GFP_KERNEL);
	if (!cipher_api)
		goto bad_mem;

	if (*ivmode && !strcmp(*ivmode, "essiv")) {
		if (!*ivopts) {
			ti->error = "Digest algorithm missing for ESSIV mode";
			kfree(cipher_api);
			return -EINVAL;
		}
		ret = snprintf(cipher_api, CRYPTO_MAX_ALG_NAME,
			       "essiv(%s(%s),%s)", chainmode, cipher, *ivopts);
	} else {
		ret = snprintf(cipher_api, CRYPTO_MAX_ALG_NAME,
			       "%s(%s)", chainmode, cipher);
	}
	if (ret < 0 || ret >= CRYPTO_MAX_ALG_NAME) {
		kfree(cipher_api);
		goto bad_mem;
	}

	/* Allocate cipher */
	ret = crypt_alloc_tfms(cc, cipher_api);
	if (ret < 0) {
		ti->error = "Error allocating crypto tfm";
		kfree(cipher_api);
		return ret;
	}
	kfree(cipher_api);

	return 0;
bad_mem:
	ti->error = "Cannot allocate cipher strings";
	return -ENOMEM;
}

static int crypt_ctr_cipher(struct dm_target *ti, char *cipher_in, char *key)
{
	struct crypt_config *cc = ti->private;
	char *ivmode = NULL, *ivopts = NULL;
	int ret;

	cc->cipher_string = kstrdup(cipher_in, GFP_KERNEL);
	if (!cc->cipher_string) {
		ti->error = "Cannot allocate cipher strings";
		return -ENOMEM;
	}

	if (strstarts(cipher_in, "capi:"))
		ret = crypt_ctr_cipher_new(ti, cipher_in, key, &ivmode, &ivopts);
	else
		ret = crypt_ctr_cipher_old(ti, cipher_in, key, &ivmode, &ivopts);
	if (ret)
		return ret;

	/* Initialize IV */
	ret = crypt_ctr_ivmode(ti, ivmode);
	if (ret < 0)
		return ret;

	/* Initialize and set key */
	ret = crypt_set_key(cc, key);
	if (ret < 0) {
		ti->error = "Error decoding and setting key";
		return ret;
	}

	/* Allocate IV */
	if (cc->iv_gen_ops && cc->iv_gen_ops->ctr) {
		ret = cc->iv_gen_ops->ctr(cc, ti, ivopts);
		if (ret < 0) {
			ti->error = "Error creating IV";
			return ret;
		}
	}

	/* Initialize IV (set keys for ESSIV etc) */
	if (cc->iv_gen_ops && cc->iv_gen_ops->init) {
		ret = cc->iv_gen_ops->init(cc);
		if (ret < 0) {
			ti->error = "Error initialising IV";
			return ret;
		}
	}

	/* wipe the kernel key payload copy */
	if (cc->key_string)
		memset(cc->key, 0, cc->key_size * sizeof(u8));

	return ret;
}

static int crypt_ctr_optional(struct dm_target *ti, unsigned int argc, char **argv)
{
	struct crypt_config *cc = ti->private;
	struct dm_arg_set as;
	static const struct dm_arg _args[] = {
		{0, 8, "Invalid number of feature args"},
	};
	unsigned int opt_params, val;
	const char *opt_string, *sval;
	char dummy;
	int ret;

	/* Optional parameters */
	as.argc = argc;
	as.argv = argv;

	ret = dm_read_arg_group(_args, &as, &opt_params, &ti->error);
	if (ret)
		return ret;

	while (opt_params--) {
		opt_string = dm_shift_arg(&as);
		if (!opt_string) {
			ti->error = "Not enough feature arguments";
			return -EINVAL;
		}

		if (!strcasecmp(opt_string, "allow_discards"))
			ti->num_discard_bios = 1;

		else if (!strcasecmp(opt_string, "same_cpu_crypt"))
			set_bit(DM_CRYPT_SAME_CPU, &cc->flags);

		else if (!strcasecmp(opt_string, "submit_from_crypt_cpus"))
			set_bit(DM_CRYPT_NO_OFFLOAD, &cc->flags);
		else if (!strcasecmp(opt_string, "no_read_workqueue"))
			set_bit(DM_CRYPT_NO_READ_WORKQUEUE, &cc->flags);
		else if (!strcasecmp(opt_string, "no_write_workqueue"))
			set_bit(DM_CRYPT_NO_WRITE_WORKQUEUE, &cc->flags);
		else if (sscanf(opt_string, "integrity:%u:", &val) == 1) {
			if (val == 0 || val > MAX_TAG_SIZE) {
				ti->error = "Invalid integrity arguments";
				return -EINVAL;
			}
			cc->on_disk_tag_size = val;
			sval = strchr(opt_string + strlen("integrity:"), ':') + 1;
			if (!strcasecmp(sval, "aead")) {
				set_bit(CRYPT_MODE_INTEGRITY_AEAD, &cc->cipher_flags);
			} else  if (strcasecmp(sval, "none")) {
				ti->error = "Unknown integrity profile";
				return -EINVAL;
			}

			cc->cipher_auth = kstrdup(sval, GFP_KERNEL);
			if (!cc->cipher_auth)
				return -ENOMEM;
		} else if (sscanf(opt_string, "sector_size:%hu%c", &cc->sector_size, &dummy) == 1) {
			if (cc->sector_size < (1 << SECTOR_SHIFT) ||
			    cc->sector_size > 4096 ||
			    (cc->sector_size & (cc->sector_size - 1))) {
				ti->error = "Invalid feature value for sector_size";
				return -EINVAL;
			}
			if (ti->len & ((cc->sector_size >> SECTOR_SHIFT) - 1)) {
				ti->error = "Device size is not multiple of sector_size feature";
				return -EINVAL;
			}
			cc->sector_shift = __ffs(cc->sector_size) - SECTOR_SHIFT;
		} else if (!strcasecmp(opt_string, "iv_large_sectors"))
			set_bit(CRYPT_IV_LARGE_SECTORS, &cc->cipher_flags);
		else {
			ti->error = "Invalid feature arguments";
			return -EINVAL;
		}
	}

	return 0;
}

#ifdef CONFIG_BLK_DEV_ZONED
static int crypt_report_zones(struct dm_target *ti,
		struct dm_report_zones_args *args, unsigned int nr_zones)
{
	struct crypt_config *cc = ti->private;

	return dm_report_zones(cc->dev->bdev, cc->start,
			cc->start + dm_target_offset(ti, args->next_sector),
			args, nr_zones);
}
#else
#define crypt_report_zones NULL
#endif

/*
 * Construct an encryption mapping:
 * <cipher> [<key>|:<key_size>:<user|logon>:<key_description>] <iv_offset> <dev_path> <start>
 */
static int crypt_ctr(struct dm_target *ti, unsigned int argc, char **argv)
{
	struct crypt_config *cc;
	const char *devname = dm_table_device_name(ti->table);
	int key_size;
	unsigned int align_mask;
	unsigned long long tmpll;
	int ret;
	size_t iv_size_padding, additional_req_size;
	char dummy;

	if (argc < 5) {
		ti->error = "Not enough arguments";
		return -EINVAL;
	}

	key_size = get_key_size(&argv[1]);
	if (key_size < 0) {
		ti->error = "Cannot parse key size";
		return -EINVAL;
	}

	cc = kzalloc(struct_size(cc, key, key_size), GFP_KERNEL);
	if (!cc) {
		ti->error = "Cannot allocate encryption context";
		return -ENOMEM;
	}
	cc->key_size = key_size;
	cc->sector_size = (1 << SECTOR_SHIFT);
	cc->sector_shift = 0;

	ti->private = cc;

	spin_lock(&dm_crypt_clients_lock);
	dm_crypt_clients_n++;
	crypt_calculate_pages_per_client();
	spin_unlock(&dm_crypt_clients_lock);

	ret = percpu_counter_init(&cc->n_allocated_pages, 0, GFP_KERNEL);
	if (ret < 0)
		goto bad;

	/* Optional parameters need to be read before cipher constructor */
	if (argc > 5) {
		ret = crypt_ctr_optional(ti, argc - 5, &argv[5]);
		if (ret)
			goto bad;
	}

	ret = crypt_ctr_cipher(ti, argv[0], argv[1]);
	if (ret < 0)
		goto bad;

	if (crypt_integrity_aead(cc)) {
		cc->dmreq_start = sizeof(struct aead_request);
		cc->dmreq_start += crypto_aead_reqsize(any_tfm_aead(cc));
		align_mask = crypto_aead_alignmask(any_tfm_aead(cc));
	} else {
		cc->dmreq_start = sizeof(struct skcipher_request);
		cc->dmreq_start += crypto_skcipher_reqsize(any_tfm(cc));
		align_mask = crypto_skcipher_alignmask(any_tfm(cc));
	}
	cc->dmreq_start = ALIGN(cc->dmreq_start, __alignof__(struct dm_crypt_request));

	if (align_mask < CRYPTO_MINALIGN) {
		/* Allocate the padding exactly */
		iv_size_padding = -(cc->dmreq_start + sizeof(struct dm_crypt_request))
				& align_mask;
	} else {
		/*
		 * If the cipher requires greater alignment than kmalloc
		 * alignment, we don't know the exact position of the
		 * initialization vector. We must assume worst case.
		 */
		iv_size_padding = align_mask;
	}

	/*  ...| IV + padding | original IV | original sec. number | bio tag offset | */
	additional_req_size = sizeof(struct dm_crypt_request) +
		iv_size_padding + cc->iv_size +
		cc->iv_size +
		sizeof(uint64_t) +
		sizeof(unsigned int);

	ret = mempool_init_kmalloc_pool(&cc->req_pool, MIN_IOS, cc->dmreq_start + additional_req_size);
	if (ret) {
		ti->error = "Cannot allocate crypt request mempool";
		goto bad;
	}

	cc->per_bio_data_size = ti->per_io_data_size =
		ALIGN(sizeof(struct dm_crypt_io) + cc->dmreq_start + additional_req_size,
		      ARCH_KMALLOC_MINALIGN);

	ret = mempool_init(&cc->page_pool, BIO_MAX_VECS, crypt_page_alloc, crypt_page_free, cc);
	if (ret) {
		ti->error = "Cannot allocate page mempool";
		goto bad;
	}

	ret = bioset_init(&cc->bs, MIN_IOS, 0, BIOSET_NEED_BVECS);
	if (ret) {
		ti->error = "Cannot allocate crypt bioset";
		goto bad;
	}

	mutex_init(&cc->bio_alloc_lock);

	ret = -EINVAL;
	if ((sscanf(argv[2], "%llu%c", &tmpll, &dummy) != 1) ||
	    (tmpll & ((cc->sector_size >> SECTOR_SHIFT) - 1))) {
		ti->error = "Invalid iv_offset sector";
		goto bad;
	}
	cc->iv_offset = tmpll;

	ret = dm_get_device(ti, argv[3], dm_table_get_mode(ti->table), &cc->dev);
	if (ret) {
		ti->error = "Device lookup failed";
		goto bad;
	}

	ret = -EINVAL;
	if (sscanf(argv[4], "%llu%c", &tmpll, &dummy) != 1 || tmpll != (sector_t)tmpll) {
		ti->error = "Invalid device sector";
		goto bad;
	}
	cc->start = tmpll;

	if (bdev_is_zoned(cc->dev->bdev)) {
		/*
		 * For zoned block devices, we need to preserve the issuer write
		 * ordering. To do so, disable write workqueues and force inline
		 * encryption completion.
		 */
		set_bit(DM_CRYPT_NO_WRITE_WORKQUEUE, &cc->flags);
		set_bit(DM_CRYPT_WRITE_INLINE, &cc->flags);

		/*
		 * All zone append writes to a zone of a zoned block device will
		 * have the same BIO sector, the start of the zone. When the
		 * cypher IV mode uses sector values, all data targeting a
		 * zone will be encrypted using the first sector numbers of the
		 * zone. This will not result in write errors but will
		 * cause most reads to fail as reads will use the sector values
		 * for the actual data locations, resulting in IV mismatch.
		 * To avoid this problem, ask DM core to emulate zone append
		 * operations with regular writes.
		 */
		DMDEBUG("Zone append operations will be emulated");
		ti->emulate_zone_append = true;
	}

	if (crypt_integrity_aead(cc) || cc->integrity_iv_size) {
		ret = crypt_integrity_ctr(cc, ti);
		if (ret)
			goto bad;

		cc->tag_pool_max_sectors = POOL_ENTRY_SIZE / cc->on_disk_tag_size;
		if (!cc->tag_pool_max_sectors)
			cc->tag_pool_max_sectors = 1;

		ret = mempool_init_kmalloc_pool(&cc->tag_pool, MIN_IOS,
			cc->tag_pool_max_sectors * cc->on_disk_tag_size);
		if (ret) {
			ti->error = "Cannot allocate integrity tags mempool";
			goto bad;
		}

		cc->tag_pool_max_sectors <<= cc->sector_shift;
	}

	ret = -ENOMEM;
	cc->io_queue = alloc_workqueue("kcryptd_io/%s", WQ_MEM_RECLAIM, 1, devname);
	if (!cc->io_queue) {
		ti->error = "Couldn't create kcryptd io queue";
		goto bad;
	}

	if (test_bit(DM_CRYPT_SAME_CPU, &cc->flags))
		cc->crypt_queue = alloc_workqueue("kcryptd/%s", WQ_CPU_INTENSIVE | WQ_MEM_RECLAIM,
						  1, devname);
	else
		cc->crypt_queue = alloc_workqueue("kcryptd/%s",
						  WQ_CPU_INTENSIVE | WQ_MEM_RECLAIM | WQ_UNBOUND,
						  num_online_cpus(), devname);
	if (!cc->crypt_queue) {
		ti->error = "Couldn't create kcryptd queue";
		goto bad;
	}

	spin_lock_init(&cc->write_thread_lock);
	cc->write_tree = RB_ROOT;

	cc->write_thread = kthread_run(dmcrypt_write, cc, "dmcrypt_write/%s", devname);
	if (IS_ERR(cc->write_thread)) {
		ret = PTR_ERR(cc->write_thread);
		cc->write_thread = NULL;
		ti->error = "Couldn't spawn write thread";
		goto bad;
	}

	ti->num_flush_bios = 1;
	ti->limit_swap_bios = true;

	dm_audit_log_ctr(DM_MSG_PREFIX, ti, 1);
	return 0;

bad:
	dm_audit_log_ctr(DM_MSG_PREFIX, ti, 0);
	crypt_dtr(ti);
	return ret;
}

static int crypt_map(struct dm_target *ti, struct bio *bio)
{
	struct dm_crypt_io *io;
	struct crypt_config *cc = ti->private;

	/*
	 * If bio is REQ_PREFLUSH or REQ_OP_DISCARD, just bypass crypt queues.
	 * - for REQ_PREFLUSH device-mapper core ensures that no IO is in-flight
	 * - for REQ_OP_DISCARD caller must use flush if IO ordering matters
	 */
	if (unlikely(bio->bi_opf & REQ_PREFLUSH ||
	    bio_op(bio) == REQ_OP_DISCARD)) {
		bio_set_dev(bio, cc->dev->bdev);
		if (bio_sectors(bio))
			bio->bi_iter.bi_sector = cc->start +
				dm_target_offset(ti, bio->bi_iter.bi_sector);
		return DM_MAPIO_REMAPPED;
	}

	/*
	 * Check if bio is too large, split as needed.
	 */
	if (unlikely(bio->bi_iter.bi_size > (BIO_MAX_VECS << PAGE_SHIFT)) &&
	    (bio_data_dir(bio) == WRITE || cc->on_disk_tag_size))
		dm_accept_partial_bio(bio, ((BIO_MAX_VECS << PAGE_SHIFT) >> SECTOR_SHIFT));

	/*
	 * Ensure that bio is a multiple of internal sector encryption size
	 * and is aligned to this size as defined in IO hints.
	 */
	if (unlikely((bio->bi_iter.bi_sector & ((cc->sector_size >> SECTOR_SHIFT) - 1)) != 0))
		return DM_MAPIO_KILL;

	if (unlikely(bio->bi_iter.bi_size & (cc->sector_size - 1)))
		return DM_MAPIO_KILL;

	io = dm_per_bio_data(bio, cc->per_bio_data_size);
	crypt_io_init(io, cc, bio, dm_target_offset(ti, bio->bi_iter.bi_sector));

	if (cc->on_disk_tag_size) {
		unsigned tag_len = cc->on_disk_tag_size * (bio_sectors(bio) >> cc->sector_shift);

		if (unlikely(tag_len > KMALLOC_MAX_SIZE) ||
		    unlikely(!(io->integrity_metadata = kmalloc(tag_len,
				GFP_NOIO | __GFP_NORETRY | __GFP_NOMEMALLOC | __GFP_NOWARN)))) {
			if (bio_sectors(bio) > cc->tag_pool_max_sectors)
				dm_accept_partial_bio(bio, cc->tag_pool_max_sectors);
			io->integrity_metadata = mempool_alloc(&cc->tag_pool, GFP_NOIO);
			io->integrity_metadata_from_pool = true;
		}
	}

	if (crypt_integrity_aead(cc))
		io->ctx.r.req_aead = (struct aead_request *)(io + 1);
	else
		io->ctx.r.req = (struct skcipher_request *)(io + 1);

	if (bio_data_dir(io->base_bio) == READ) {
		if (kcryptd_io_read(io, GFP_NOWAIT))
			kcryptd_queue_read(io);
	} else
		kcryptd_queue_crypt(io);

	return DM_MAPIO_SUBMITTED;
}

static void crypt_status(struct dm_target *ti, status_type_t type,
			 unsigned status_flags, char *result, unsigned maxlen)
{
	struct crypt_config *cc = ti->private;
	unsigned i, sz = 0;
	int num_feature_args = 0;

	switch (type) {
	case STATUSTYPE_INFO:
		result[0] = '\0';
		break;

	case STATUSTYPE_TABLE:
		DMEMIT("%s ", cc->cipher_string);

		if (cc->key_size > 0) {
			if (cc->key_string)
				DMEMIT(":%u:%s", cc->key_size, cc->key_string);
			else
				for (i = 0; i < cc->key_size; i++)
					DMEMIT("%02x", cc->key[i]);
		} else
			DMEMIT("-");

		DMEMIT(" %llu %s %llu", (unsigned long long)cc->iv_offset,
				cc->dev->name, (unsigned long long)cc->start);

		num_feature_args += !!ti->num_discard_bios;
		num_feature_args += test_bit(DM_CRYPT_SAME_CPU, &cc->flags);
		num_feature_args += test_bit(DM_CRYPT_NO_OFFLOAD, &cc->flags);
		num_feature_args += test_bit(DM_CRYPT_NO_READ_WORKQUEUE, &cc->flags);
		num_feature_args += test_bit(DM_CRYPT_NO_WRITE_WORKQUEUE, &cc->flags);
		num_feature_args += cc->sector_size != (1 << SECTOR_SHIFT);
		num_feature_args += test_bit(CRYPT_IV_LARGE_SECTORS, &cc->cipher_flags);
		if (cc->on_disk_tag_size)
			num_feature_args++;
		if (num_feature_args) {
			DMEMIT(" %d", num_feature_args);
			if (ti->num_discard_bios)
				DMEMIT(" allow_discards");
			if (test_bit(DM_CRYPT_SAME_CPU, &cc->flags))
				DMEMIT(" same_cpu_crypt");
			if (test_bit(DM_CRYPT_NO_OFFLOAD, &cc->flags))
				DMEMIT(" submit_from_crypt_cpus");
			if (test_bit(DM_CRYPT_NO_READ_WORKQUEUE, &cc->flags))
				DMEMIT(" no_read_workqueue");
			if (test_bit(DM_CRYPT_NO_WRITE_WORKQUEUE, &cc->flags))
				DMEMIT(" no_write_workqueue");
			if (cc->on_disk_tag_size)
				DMEMIT(" integrity:%u:%s", cc->on_disk_tag_size, cc->cipher_auth);
			if (cc->sector_size != (1 << SECTOR_SHIFT))
				DMEMIT(" sector_size:%d", cc->sector_size);
			if (test_bit(CRYPT_IV_LARGE_SECTORS, &cc->cipher_flags))
				DMEMIT(" iv_large_sectors");
		}
		break;
<<<<<<< HEAD

	case STATUSTYPE_IMA:
		DMEMIT_TARGET_NAME_VERSION(ti->type);
		DMEMIT(",allow_discards=%c", ti->num_discard_bios ? 'y' : 'n');
		DMEMIT(",same_cpu_crypt=%c", test_bit(DM_CRYPT_SAME_CPU, &cc->flags) ? 'y' : 'n');
		DMEMIT(",submit_from_crypt_cpus=%c", test_bit(DM_CRYPT_NO_OFFLOAD, &cc->flags) ?
		       'y' : 'n');
		DMEMIT(",no_read_workqueue=%c", test_bit(DM_CRYPT_NO_READ_WORKQUEUE, &cc->flags) ?
		       'y' : 'n');
		DMEMIT(",no_write_workqueue=%c", test_bit(DM_CRYPT_NO_WRITE_WORKQUEUE, &cc->flags) ?
		       'y' : 'n');
		DMEMIT(",iv_large_sectors=%c", test_bit(CRYPT_IV_LARGE_SECTORS, &cc->cipher_flags) ?
		       'y' : 'n');

=======

	case STATUSTYPE_IMA:
		DMEMIT_TARGET_NAME_VERSION(ti->type);
		DMEMIT(",allow_discards=%c", ti->num_discard_bios ? 'y' : 'n');
		DMEMIT(",same_cpu_crypt=%c", test_bit(DM_CRYPT_SAME_CPU, &cc->flags) ? 'y' : 'n');
		DMEMIT(",submit_from_crypt_cpus=%c", test_bit(DM_CRYPT_NO_OFFLOAD, &cc->flags) ?
		       'y' : 'n');
		DMEMIT(",no_read_workqueue=%c", test_bit(DM_CRYPT_NO_READ_WORKQUEUE, &cc->flags) ?
		       'y' : 'n');
		DMEMIT(",no_write_workqueue=%c", test_bit(DM_CRYPT_NO_WRITE_WORKQUEUE, &cc->flags) ?
		       'y' : 'n');
		DMEMIT(",iv_large_sectors=%c", test_bit(CRYPT_IV_LARGE_SECTORS, &cc->cipher_flags) ?
		       'y' : 'n');

>>>>>>> df0cc57e
		if (cc->on_disk_tag_size)
			DMEMIT(",integrity_tag_size=%u,cipher_auth=%s",
			       cc->on_disk_tag_size, cc->cipher_auth);
		if (cc->sector_size != (1 << SECTOR_SHIFT))
			DMEMIT(",sector_size=%d", cc->sector_size);
		if (cc->cipher_string)
			DMEMIT(",cipher_string=%s", cc->cipher_string);

		DMEMIT(",key_size=%u", cc->key_size);
		DMEMIT(",key_parts=%u", cc->key_parts);
		DMEMIT(",key_extra_size=%u", cc->key_extra_size);
		DMEMIT(",key_mac_size=%u", cc->key_mac_size);
		DMEMIT(";");
		break;
	}
}

static void crypt_postsuspend(struct dm_target *ti)
{
	struct crypt_config *cc = ti->private;

	set_bit(DM_CRYPT_SUSPENDED, &cc->flags);
}

static int crypt_preresume(struct dm_target *ti)
{
	struct crypt_config *cc = ti->private;

	if (!test_bit(DM_CRYPT_KEY_VALID, &cc->flags)) {
		DMERR("aborting resume - crypt key is not set.");
		return -EAGAIN;
	}

	return 0;
}

static void crypt_resume(struct dm_target *ti)
{
	struct crypt_config *cc = ti->private;

	clear_bit(DM_CRYPT_SUSPENDED, &cc->flags);
}

/* Message interface
 *	key set <key>
 *	key wipe
 */
static int crypt_message(struct dm_target *ti, unsigned argc, char **argv,
			 char *result, unsigned maxlen)
{
	struct crypt_config *cc = ti->private;
	int key_size, ret = -EINVAL;

	if (argc < 2)
		goto error;

	if (!strcasecmp(argv[0], "key")) {
		if (!test_bit(DM_CRYPT_SUSPENDED, &cc->flags)) {
			DMWARN("not suspended during key manipulation.");
			return -EINVAL;
		}
		if (argc == 3 && !strcasecmp(argv[1], "set")) {
			/* The key size may not be changed. */
			key_size = get_key_size(&argv[2]);
			if (key_size < 0 || cc->key_size != key_size) {
				memset(argv[2], '0', strlen(argv[2]));
				return -EINVAL;
			}

			ret = crypt_set_key(cc, argv[2]);
			if (ret)
				return ret;
			if (cc->iv_gen_ops && cc->iv_gen_ops->init)
				ret = cc->iv_gen_ops->init(cc);
			/* wipe the kernel key payload copy */
			if (cc->key_string)
				memset(cc->key, 0, cc->key_size * sizeof(u8));
			return ret;
		}
		if (argc == 2 && !strcasecmp(argv[1], "wipe"))
			return crypt_wipe_key(cc);
	}

error:
	DMWARN("unrecognised message received.");
	return -EINVAL;
}

static int crypt_iterate_devices(struct dm_target *ti,
				 iterate_devices_callout_fn fn, void *data)
{
	struct crypt_config *cc = ti->private;

	return fn(ti, cc->dev, cc->start, ti->len, data);
}

static void crypt_io_hints(struct dm_target *ti, struct queue_limits *limits)
{
	struct crypt_config *cc = ti->private;

	/*
	 * Unfortunate constraint that is required to avoid the potential
	 * for exceeding underlying device's max_segments limits -- due to
	 * crypt_alloc_buffer() possibly allocating pages for the encryption
	 * bio that are not as physically contiguous as the original bio.
	 */
	limits->max_segment_size = PAGE_SIZE;

	limits->logical_block_size =
		max_t(unsigned, limits->logical_block_size, cc->sector_size);
	limits->physical_block_size =
		max_t(unsigned, limits->physical_block_size, cc->sector_size);
	limits->io_min = max_t(unsigned, limits->io_min, cc->sector_size);
}

static struct target_type crypt_target = {
	.name   = "crypt",
	.version = {1, 23, 0},
	.module = THIS_MODULE,
	.ctr    = crypt_ctr,
	.dtr    = crypt_dtr,
	.features = DM_TARGET_ZONED_HM,
	.report_zones = crypt_report_zones,
	.map    = crypt_map,
	.status = crypt_status,
	.postsuspend = crypt_postsuspend,
	.preresume = crypt_preresume,
	.resume = crypt_resume,
	.message = crypt_message,
	.iterate_devices = crypt_iterate_devices,
	.io_hints = crypt_io_hints,
};

static int __init dm_crypt_init(void)
{
	int r;

	r = dm_register_target(&crypt_target);
	if (r < 0)
		DMERR("register failed %d", r);

	return r;
}

static void __exit dm_crypt_exit(void)
{
	dm_unregister_target(&crypt_target);
}

module_init(dm_crypt_init);
module_exit(dm_crypt_exit);

MODULE_AUTHOR("Jana Saout <jana@saout.de>");
MODULE_DESCRIPTION(DM_NAME " target for transparent encryption / decryption");
MODULE_LICENSE("GPL");<|MERGE_RESOLUTION|>--- conflicted
+++ resolved
@@ -3505,7 +3505,6 @@
 				DMEMIT(" iv_large_sectors");
 		}
 		break;
-<<<<<<< HEAD
 
 	case STATUSTYPE_IMA:
 		DMEMIT_TARGET_NAME_VERSION(ti->type);
@@ -3520,22 +3519,6 @@
 		DMEMIT(",iv_large_sectors=%c", test_bit(CRYPT_IV_LARGE_SECTORS, &cc->cipher_flags) ?
 		       'y' : 'n');
 
-=======
-
-	case STATUSTYPE_IMA:
-		DMEMIT_TARGET_NAME_VERSION(ti->type);
-		DMEMIT(",allow_discards=%c", ti->num_discard_bios ? 'y' : 'n');
-		DMEMIT(",same_cpu_crypt=%c", test_bit(DM_CRYPT_SAME_CPU, &cc->flags) ? 'y' : 'n');
-		DMEMIT(",submit_from_crypt_cpus=%c", test_bit(DM_CRYPT_NO_OFFLOAD, &cc->flags) ?
-		       'y' : 'n');
-		DMEMIT(",no_read_workqueue=%c", test_bit(DM_CRYPT_NO_READ_WORKQUEUE, &cc->flags) ?
-		       'y' : 'n');
-		DMEMIT(",no_write_workqueue=%c", test_bit(DM_CRYPT_NO_WRITE_WORKQUEUE, &cc->flags) ?
-		       'y' : 'n');
-		DMEMIT(",iv_large_sectors=%c", test_bit(CRYPT_IV_LARGE_SECTORS, &cc->cipher_flags) ?
-		       'y' : 'n');
-
->>>>>>> df0cc57e
 		if (cc->on_disk_tag_size)
 			DMEMIT(",integrity_tag_size=%u,cipher_auth=%s",
 			       cc->on_disk_tag_size, cc->cipher_auth);
