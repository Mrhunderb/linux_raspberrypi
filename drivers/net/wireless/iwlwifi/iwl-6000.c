/******************************************************************************
 *
 * Copyright(c) 2008 - 2010 Intel Corporation. All rights reserved.
 *
 * This program is free software; you can redistribute it and/or modify it
 * under the terms of version 2 of the GNU General Public License as
 * published by the Free Software Foundation.
 *
 * This program is distributed in the hope that it will be useful, but WITHOUT
 * ANY WARRANTY; without even the implied warranty of MERCHANTABILITY or
 * FITNESS FOR A PARTICULAR PURPOSE.  See the GNU General Public License for
 * more details.
 *
 * You should have received a copy of the GNU General Public License along with
 * this program; if not, write to the Free Software Foundation, Inc.,
 * 51 Franklin Street, Fifth Floor, Boston, MA 02110, USA
 *
 * The full GNU General Public License is included in this distribution in the
 * file called LICENSE.
 *
 * Contact Information:
 *  Intel Linux Wireless <ilw@linux.intel.com>
 * Intel Corporation, 5200 N.E. Elam Young Parkway, Hillsboro, OR 97124-6497
 *
 *****************************************************************************/

#include <linux/kernel.h>
#include <linux/module.h>
#include <linux/init.h>
#include <linux/pci.h>
#include <linux/dma-mapping.h>
#include <linux/delay.h>
#include <linux/skbuff.h>
#include <linux/netdevice.h>
#include <linux/wireless.h>
#include <net/mac80211.h>
#include <linux/etherdevice.h>
#include <asm/unaligned.h>

#include "iwl-eeprom.h"
#include "iwl-dev.h"
#include "iwl-core.h"
#include "iwl-io.h"
#include "iwl-sta.h"
#include "iwl-agn.h"
#include "iwl-helpers.h"
#include "iwl-agn-hw.h"
#include "iwl-6000-hw.h"
#include "iwl-agn-led.h"

/* Highest firmware API version supported */
#define IWL6000_UCODE_API_MAX 4
#define IWL6050_UCODE_API_MAX 4

/* Lowest firmware API version supported */
#define IWL6000_UCODE_API_MIN 4
#define IWL6050_UCODE_API_MIN 4

#define IWL6000_FW_PRE "iwlwifi-6000-"
#define IWL6000_G2_FW_PRE "iwlwifi-6005-"
#define _IWL6000_MODULE_FIRMWARE(api) IWL6000_FW_PRE #api ".ucode"
#define IWL6000_MODULE_FIRMWARE(api) _IWL6000_MODULE_FIRMWARE(api)

#define IWL6050_FW_PRE "iwlwifi-6050-"
#define _IWL6050_MODULE_FIRMWARE(api) IWL6050_FW_PRE #api ".ucode"
#define IWL6050_MODULE_FIRMWARE(api) _IWL6050_MODULE_FIRMWARE(api)

static void iwl6000_set_ct_threshold(struct iwl_priv *priv)
{
	/* want Celsius */
	priv->hw_params.ct_kill_threshold = CT_KILL_THRESHOLD;
	priv->hw_params.ct_kill_exit_threshold = CT_KILL_EXIT_THRESHOLD;
}

/* Indicate calibration version to uCode. */
static void iwl6050_set_calib_version(struct iwl_priv *priv)
{
	if (priv->cfg->ops->lib->eeprom_ops.calib_version(priv) >= 6)
		iwl_set_bit(priv, CSR_GP_DRIVER_REG,
				CSR_GP_DRIVER_REG_BIT_CALIB_VERSION6);
}

/* NIC configuration for 6000 series */
static void iwl6000_nic_config(struct iwl_priv *priv)
{
	u16 radio_cfg;

	radio_cfg = iwl_eeprom_query16(priv, EEPROM_RADIO_CONFIG);

	/* write radio config values to register */
	if (EEPROM_RF_CFG_TYPE_MSK(radio_cfg) <= EEPROM_RF_CONFIG_TYPE_MAX)
		iwl_set_bit(priv, CSR_HW_IF_CONFIG_REG,
			    EEPROM_RF_CFG_TYPE_MSK(radio_cfg) |
			    EEPROM_RF_CFG_STEP_MSK(radio_cfg) |
			    EEPROM_RF_CFG_DASH_MSK(radio_cfg));

	/* set CSR_HW_CONFIG_REG for uCode use */
	iwl_set_bit(priv, CSR_HW_IF_CONFIG_REG,
		    CSR_HW_IF_CONFIG_REG_BIT_RADIO_SI |
		    CSR_HW_IF_CONFIG_REG_BIT_MAC_SI);

	/* no locking required for register write */
	if (priv->cfg->pa_type == IWL_PA_INTERNAL) {
		/* 2x2 IPA phy type */
		iwl_write32(priv, CSR_GP_DRIVER_REG,
			     CSR_GP_DRIVER_REG_BIT_RADIO_SKU_2x2_IPA);
	}
	/* else do nothing, uCode configured */
	if (priv->cfg->ops->lib->temp_ops.set_calib_version)
		priv->cfg->ops->lib->temp_ops.set_calib_version(priv);
}

static struct iwl_sensitivity_ranges iwl6000_sensitivity = {
	.min_nrg_cck = 97,
	.max_nrg_cck = 0, /* not used, set to 0 */
	.auto_corr_min_ofdm = 80,
	.auto_corr_min_ofdm_mrc = 128,
	.auto_corr_min_ofdm_x1 = 105,
	.auto_corr_min_ofdm_mrc_x1 = 192,

	.auto_corr_max_ofdm = 145,
	.auto_corr_max_ofdm_mrc = 232,
	.auto_corr_max_ofdm_x1 = 110,
	.auto_corr_max_ofdm_mrc_x1 = 232,

	.auto_corr_min_cck = 125,
	.auto_corr_max_cck = 175,
	.auto_corr_min_cck_mrc = 160,
	.auto_corr_max_cck_mrc = 310,
	.nrg_th_cck = 97,
	.nrg_th_ofdm = 100,

	.barker_corr_th_min = 190,
	.barker_corr_th_min_mrc = 390,
	.nrg_th_cca = 62,
};

static int iwl6000_hw_set_hw_params(struct iwl_priv *priv)
{
	if (priv->cfg->mod_params->num_of_queues >= IWL_MIN_NUM_QUEUES &&
	    priv->cfg->mod_params->num_of_queues <= IWLAGN_NUM_QUEUES)
		priv->cfg->num_of_queues =
			priv->cfg->mod_params->num_of_queues;

	priv->hw_params.max_txq_num = priv->cfg->num_of_queues;
	priv->hw_params.dma_chnl_num = FH50_TCSR_CHNL_NUM;
	priv->hw_params.scd_bc_tbls_size =
			priv->cfg->num_of_queues *
			sizeof(struct iwlagn_scd_bc_tbl);
	priv->hw_params.tfd_size = sizeof(struct iwl_tfd);
	priv->hw_params.max_stations = IWL5000_STATION_COUNT;
	priv->hw_params.bcast_sta_id = IWL5000_BROADCAST_ID;

	priv->hw_params.max_data_size = IWL60_RTC_DATA_SIZE;
	priv->hw_params.max_inst_size = IWL60_RTC_INST_SIZE;

	priv->hw_params.max_bsm_size = 0;
	priv->hw_params.ht40_channel =  BIT(IEEE80211_BAND_2GHZ) |
					BIT(IEEE80211_BAND_5GHZ);
	priv->hw_params.rx_wrt_ptr_reg = FH_RSCSR_CHNL0_WPTR;

	priv->hw_params.tx_chains_num = num_of_ant(priv->cfg->valid_tx_ant);
	priv->hw_params.rx_chains_num = num_of_ant(priv->cfg->valid_rx_ant);
	priv->hw_params.valid_tx_ant = priv->cfg->valid_tx_ant;
	priv->hw_params.valid_rx_ant = priv->cfg->valid_rx_ant;

	if (priv->cfg->ops->lib->temp_ops.set_ct_kill)
		priv->cfg->ops->lib->temp_ops.set_ct_kill(priv);

	/* Set initial sensitivity parameters */
	/* Set initial calibration set */
	priv->hw_params.sens = &iwl6000_sensitivity;
	switch (priv->hw_rev & CSR_HW_REV_TYPE_MSK) {
	case CSR_HW_REV_TYPE_6x50:
		priv->hw_params.calib_init_cfg =
			BIT(IWL_CALIB_XTAL)		|
			BIT(IWL_CALIB_DC)		|
			BIT(IWL_CALIB_LO)		|
			BIT(IWL_CALIB_TX_IQ) 		|
			BIT(IWL_CALIB_BASE_BAND);

		break;
	default:
		priv->hw_params.calib_init_cfg =
			BIT(IWL_CALIB_XTAL)		|
			BIT(IWL_CALIB_LO)		|
			BIT(IWL_CALIB_TX_IQ) 		|
			BIT(IWL_CALIB_BASE_BAND);
		break;
	}

	return 0;
}

static int iwl6000_hw_channel_switch(struct iwl_priv *priv, u16 channel)
{
	struct iwl6000_channel_switch_cmd cmd;
	const struct iwl_channel_info *ch_info;
	struct iwl_host_cmd hcmd = {
		.id = REPLY_CHANNEL_SWITCH,
		.len = sizeof(cmd),
		.flags = CMD_SIZE_HUGE,
		.data = &cmd,
	};

	IWL_DEBUG_11H(priv, "channel switch from %d to %d\n",
		priv->active_rxon.channel, channel);

	cmd.band = priv->band == IEEE80211_BAND_2GHZ;
	cmd.channel = cpu_to_le16(channel);
	cmd.rxon_flags = priv->staging_rxon.flags;
	cmd.rxon_filter_flags = priv->staging_rxon.filter_flags;
	cmd.switch_time = cpu_to_le32(priv->ucode_beacon_time);
	ch_info = iwl_get_channel_info(priv, priv->band, channel);
	if (ch_info)
		cmd.expect_beacon = is_channel_radar(ch_info);
	else {
		IWL_ERR(priv, "invalid channel switch from %u to %u\n",
			priv->active_rxon.channel, channel);
		return -EFAULT;
	}
	priv->switch_rxon.channel = cpu_to_le16(channel);
	priv->switch_rxon.switch_in_progress = true;

	return iwl_send_cmd_sync(priv, &hcmd);
}

static struct iwl_lib_ops iwl6000_lib = {
	.set_hw_params = iwl6000_hw_set_hw_params,
	.txq_update_byte_cnt_tbl = iwlagn_txq_update_byte_cnt_tbl,
	.txq_inval_byte_cnt_tbl = iwlagn_txq_inval_byte_cnt_tbl,
	.txq_set_sched = iwlagn_txq_set_sched,
	.txq_agg_enable = iwlagn_txq_agg_enable,
	.txq_agg_disable = iwlagn_txq_agg_disable,
	.txq_attach_buf_to_tfd = iwl_hw_txq_attach_buf_to_tfd,
	.txq_free_tfd = iwl_hw_txq_free_tfd,
	.txq_init = iwl_hw_tx_queue_init,
	.rx_handler_setup = iwlagn_rx_handler_setup,
	.setup_deferred_work = iwlagn_setup_deferred_work,
	.is_valid_rtc_data_addr = iwlagn_hw_valid_rtc_data_addr,
	.load_ucode = iwlagn_load_ucode,
	.dump_nic_event_log = iwl_dump_nic_event_log,
	.dump_nic_error_log = iwl_dump_nic_error_log,
	.dump_csr = iwl_dump_csr,
	.dump_fh = iwl_dump_fh,
	.init_alive_start = iwlagn_init_alive_start,
	.alive_notify = iwlagn_alive_notify,
	.send_tx_power = iwlagn_send_tx_power,
	.update_chain_flags = iwl_update_chain_flags,
	.set_channel_switch = iwl6000_hw_channel_switch,
	.apm_ops = {
		.init = iwl_apm_init,
		.stop = iwl_apm_stop,
		.config = iwl6000_nic_config,
		.set_pwr_src = iwl_set_pwr_src,
	},
	.eeprom_ops = {
		.regulatory_bands = {
			EEPROM_REG_BAND_1_CHANNELS,
			EEPROM_REG_BAND_2_CHANNELS,
			EEPROM_REG_BAND_3_CHANNELS,
			EEPROM_REG_BAND_4_CHANNELS,
			EEPROM_REG_BAND_5_CHANNELS,
			EEPROM_REG_BAND_24_HT40_CHANNELS,
			EEPROM_REG_BAND_52_HT40_CHANNELS
		},
		.verify_signature  = iwlcore_eeprom_verify_signature,
		.acquire_semaphore = iwlcore_eeprom_acquire_semaphore,
		.release_semaphore = iwlcore_eeprom_release_semaphore,
		.calib_version	= iwlagn_eeprom_calib_version,
		.query_addr = iwlagn_eeprom_query_addr,
		.update_enhanced_txpower = iwlcore_eeprom_enhanced_txpower,
	},
	.post_associate = iwl_post_associate,
	.isr = iwl_isr_ict,
	.config_ap = iwl_config_ap,
	.temp_ops = {
		.temperature = iwlagn_temperature,
		.set_ct_kill = iwl6000_set_ct_threshold,
	 },
	.add_bcast_station = iwl_add_bcast_station,
	.recover_from_tx_stall = iwl_bg_monitor_recover,
	.check_plcp_health = iwl_good_plcp_health,
	.check_ack_health = iwl_good_ack_health,
};

static const struct iwl_ops iwl6000_ops = {
	.ucode = &iwlagn_ucode,
	.lib = &iwl6000_lib,
	.hcmd = &iwlagn_hcmd,
	.utils = &iwlagn_hcmd_utils,
	.led = &iwlagn_led_ops,
};

static struct iwl_lib_ops iwl6050_lib = {
	.set_hw_params = iwl6000_hw_set_hw_params,
	.txq_update_byte_cnt_tbl = iwlagn_txq_update_byte_cnt_tbl,
	.txq_inval_byte_cnt_tbl = iwlagn_txq_inval_byte_cnt_tbl,
	.txq_set_sched = iwlagn_txq_set_sched,
	.txq_agg_enable = iwlagn_txq_agg_enable,
	.txq_agg_disable = iwlagn_txq_agg_disable,
	.txq_attach_buf_to_tfd = iwl_hw_txq_attach_buf_to_tfd,
	.txq_free_tfd = iwl_hw_txq_free_tfd,
	.txq_init = iwl_hw_tx_queue_init,
	.rx_handler_setup = iwlagn_rx_handler_setup,
	.setup_deferred_work = iwlagn_setup_deferred_work,
	.is_valid_rtc_data_addr = iwlagn_hw_valid_rtc_data_addr,
	.load_ucode = iwlagn_load_ucode,
	.dump_nic_event_log = iwl_dump_nic_event_log,
	.dump_nic_error_log = iwl_dump_nic_error_log,
	.dump_csr = iwl_dump_csr,
	.dump_fh = iwl_dump_fh,
	.init_alive_start = iwlagn_init_alive_start,
	.alive_notify = iwlagn_alive_notify,
	.send_tx_power = iwlagn_send_tx_power,
	.update_chain_flags = iwl_update_chain_flags,
	.set_channel_switch = iwl6000_hw_channel_switch,
	.apm_ops = {
		.init = iwl_apm_init,
		.stop = iwl_apm_stop,
		.config = iwl6000_nic_config,
		.set_pwr_src = iwl_set_pwr_src,
	},
	.eeprom_ops = {
		.regulatory_bands = {
			EEPROM_REG_BAND_1_CHANNELS,
			EEPROM_REG_BAND_2_CHANNELS,
			EEPROM_REG_BAND_3_CHANNELS,
			EEPROM_REG_BAND_4_CHANNELS,
			EEPROM_REG_BAND_5_CHANNELS,
			EEPROM_REG_BAND_24_HT40_CHANNELS,
			EEPROM_REG_BAND_52_HT40_CHANNELS
		},
		.verify_signature  = iwlcore_eeprom_verify_signature,
		.acquire_semaphore = iwlcore_eeprom_acquire_semaphore,
		.release_semaphore = iwlcore_eeprom_release_semaphore,
		.calib_version	= iwlagn_eeprom_calib_version,
		.query_addr = iwlagn_eeprom_query_addr,
		.update_enhanced_txpower = iwlcore_eeprom_enhanced_txpower,
	},
	.post_associate = iwl_post_associate,
	.isr = iwl_isr_ict,
	.config_ap = iwl_config_ap,
	.temp_ops = {
		.temperature = iwlagn_temperature,
		.set_ct_kill = iwl6000_set_ct_threshold,
		.set_calib_version = iwl6050_set_calib_version,
	 },
	.add_bcast_station = iwl_add_bcast_station,
	.recover_from_tx_stall = iwl_bg_monitor_recover,
	.check_plcp_health = iwl_good_plcp_health,
	.check_ack_health = iwl_good_ack_health,
};

static const struct iwl_ops iwl6050_ops = {
	.ucode = &iwlagn_ucode,
	.lib = &iwl6050_lib,
	.hcmd = &iwlagn_hcmd,
	.utils = &iwlagn_hcmd_utils,
	.led = &iwlagn_led_ops,
};

/*
 * "i": Internal configuration, use internal Power Amplifier
 */
struct iwl_cfg iwl6000i_g2_2agn_cfg = {
	.name = "6000 Series 2x2 AGN Gen2",
	.fw_name_pre = IWL6000_G2_FW_PRE,
	.ucode_api_max = IWL6000_UCODE_API_MAX,
	.ucode_api_min = IWL6000_UCODE_API_MIN,
	.sku = IWL_SKU_A|IWL_SKU_G|IWL_SKU_N,
	.ops = &iwl6000_ops,
	.eeprom_size = OTP_LOW_IMAGE_SIZE,
	.eeprom_ver = EEPROM_6000_EEPROM_VERSION,
	.eeprom_calib_ver = EEPROM_6000_TX_POWER_VERSION,
	.num_of_queues = IWLAGN_NUM_QUEUES,
	.num_of_ampdu_queues = IWLAGN_NUM_AMPDU_QUEUES,
	.mod_params = &iwlagn_mod_params,
	.valid_tx_ant = ANT_AB,
	.valid_rx_ant = ANT_AB,
	.pll_cfg_val = 0,
	.set_l0s = true,
	.use_bsm = false,
	.pa_type = IWL_PA_INTERNAL,
	.max_ll_items = OTP_MAX_LL_ITEMS_6x00,
	.shadow_ram_support = true,
	.ht_greenfield_support = true,
	.led_compensation = 51,
	.use_rts_for_ht = true, /* use rts/cts protection */
	.chain_noise_num_beacons = IWL_CAL_NUM_BEACONS,
	.supports_idle = true,
	.adv_thermal_throttle = true,
	.support_ct_kill_exit = true,
	.plcp_delta_threshold = IWL_MAX_PLCP_ERR_THRESHOLD_DEF,
	.chain_noise_scale = 1000,
	.monitor_recover_period = IWL_MONITORING_PERIOD,
	.max_event_log_size = 1024,
};

struct iwl_cfg iwl6000i_2agn_cfg = {
	.name = "Intel(R) Centrino(R) Advanced-N 6200 AGN",
	.fw_name_pre = IWL6000_FW_PRE,
	.ucode_api_max = IWL6000_UCODE_API_MAX,
	.ucode_api_min = IWL6000_UCODE_API_MIN,
	.sku = IWL_SKU_A|IWL_SKU_G|IWL_SKU_N,
	.ops = &iwl6000_ops,
	.eeprom_size = OTP_LOW_IMAGE_SIZE,
	.eeprom_ver = EEPROM_6000_EEPROM_VERSION,
	.eeprom_calib_ver = EEPROM_6000_TX_POWER_VERSION,
	.num_of_queues = IWLAGN_NUM_QUEUES,
	.num_of_ampdu_queues = IWLAGN_NUM_AMPDU_QUEUES,
	.mod_params = &iwlagn_mod_params,
	.valid_tx_ant = ANT_BC,
	.valid_rx_ant = ANT_BC,
	.pll_cfg_val = 0,
	.set_l0s = true,
	.use_bsm = false,
	.pa_type = IWL_PA_INTERNAL,
	.max_ll_items = OTP_MAX_LL_ITEMS_6x00,
	.shadow_ram_support = true,
	.ht_greenfield_support = true,
	.led_compensation = 51,
	.use_rts_for_ht = true, /* use rts/cts protection */
	.chain_noise_num_beacons = IWL_CAL_NUM_BEACONS,
	.supports_idle = true,
	.adv_thermal_throttle = true,
	.support_ct_kill_exit = true,
	.plcp_delta_threshold = IWL_MAX_PLCP_ERR_THRESHOLD_DEF,
	.chain_noise_scale = 1000,
	.monitor_recover_period = IWL_MONITORING_PERIOD,
<<<<<<< HEAD
=======
	.max_event_log_size = 1024,
>>>>>>> a5e944f1
};

struct iwl_cfg iwl6000i_2abg_cfg = {
	.name = "Intel(R) Centrino(R) Advanced-N 6200 ABG",
	.fw_name_pre = IWL6000_FW_PRE,
	.ucode_api_max = IWL6000_UCODE_API_MAX,
	.ucode_api_min = IWL6000_UCODE_API_MIN,
	.sku = IWL_SKU_A|IWL_SKU_G,
	.ops = &iwl6000_ops,
	.eeprom_size = OTP_LOW_IMAGE_SIZE,
	.eeprom_ver = EEPROM_6000_EEPROM_VERSION,
	.eeprom_calib_ver = EEPROM_6000_TX_POWER_VERSION,
	.num_of_queues = IWLAGN_NUM_QUEUES,
	.num_of_ampdu_queues = IWLAGN_NUM_AMPDU_QUEUES,
	.mod_params = &iwlagn_mod_params,
	.valid_tx_ant = ANT_BC,
	.valid_rx_ant = ANT_BC,
	.pll_cfg_val = 0,
	.set_l0s = true,
	.use_bsm = false,
	.pa_type = IWL_PA_INTERNAL,
	.max_ll_items = OTP_MAX_LL_ITEMS_6x00,
	.shadow_ram_support = true,
	.ht_greenfield_support = true,
	.led_compensation = 51,
	.chain_noise_num_beacons = IWL_CAL_NUM_BEACONS,
	.supports_idle = true,
	.adv_thermal_throttle = true,
	.support_ct_kill_exit = true,
	.plcp_delta_threshold = IWL_MAX_PLCP_ERR_THRESHOLD_DEF,
	.chain_noise_scale = 1000,
	.monitor_recover_period = IWL_MONITORING_PERIOD,
<<<<<<< HEAD
=======
	.max_event_log_size = 1024,
>>>>>>> a5e944f1
};

struct iwl_cfg iwl6000i_2bg_cfg = {
	.name = "Intel(R) Centrino(R) Advanced-N 6200 BG",
	.fw_name_pre = IWL6000_FW_PRE,
	.ucode_api_max = IWL6000_UCODE_API_MAX,
	.ucode_api_min = IWL6000_UCODE_API_MIN,
	.sku = IWL_SKU_G,
	.ops = &iwl6000_ops,
	.eeprom_size = OTP_LOW_IMAGE_SIZE,
	.eeprom_ver = EEPROM_6000_EEPROM_VERSION,
	.eeprom_calib_ver = EEPROM_6000_TX_POWER_VERSION,
	.num_of_queues = IWLAGN_NUM_QUEUES,
	.num_of_ampdu_queues = IWLAGN_NUM_AMPDU_QUEUES,
	.mod_params = &iwlagn_mod_params,
	.valid_tx_ant = ANT_BC,
	.valid_rx_ant = ANT_BC,
	.pll_cfg_val = 0,
	.set_l0s = true,
	.use_bsm = false,
	.pa_type = IWL_PA_INTERNAL,
	.max_ll_items = OTP_MAX_LL_ITEMS_6x00,
	.shadow_ram_support = true,
	.ht_greenfield_support = true,
	.led_compensation = 51,
	.chain_noise_num_beacons = IWL_CAL_NUM_BEACONS,
	.supports_idle = true,
	.adv_thermal_throttle = true,
	.support_ct_kill_exit = true,
	.plcp_delta_threshold = IWL_MAX_PLCP_ERR_THRESHOLD_DEF,
	.chain_noise_scale = 1000,
	.monitor_recover_period = IWL_MONITORING_PERIOD,
<<<<<<< HEAD
=======
	.max_event_log_size = 1024,
>>>>>>> a5e944f1
};

struct iwl_cfg iwl6050_2agn_cfg = {
	.name = "Intel(R) Centrino(R) Advanced-N + WiMAX 6250 AGN",
	.fw_name_pre = IWL6050_FW_PRE,
	.ucode_api_max = IWL6050_UCODE_API_MAX,
	.ucode_api_min = IWL6050_UCODE_API_MIN,
	.sku = IWL_SKU_A|IWL_SKU_G|IWL_SKU_N,
	.ops = &iwl6050_ops,
	.eeprom_size = OTP_LOW_IMAGE_SIZE,
	.eeprom_ver = EEPROM_6050_EEPROM_VERSION,
	.eeprom_calib_ver = EEPROM_6050_TX_POWER_VERSION,
	.num_of_queues = IWLAGN_NUM_QUEUES,
	.num_of_ampdu_queues = IWLAGN_NUM_AMPDU_QUEUES,
	.mod_params = &iwlagn_mod_params,
	.valid_tx_ant = ANT_AB,
	.valid_rx_ant = ANT_AB,
	.pll_cfg_val = 0,
	.set_l0s = true,
	.use_bsm = false,
	.pa_type = IWL_PA_SYSTEM,
	.max_ll_items = OTP_MAX_LL_ITEMS_6x50,
	.shadow_ram_support = true,
	.ht_greenfield_support = true,
	.led_compensation = 51,
	.use_rts_for_ht = true, /* use rts/cts protection */
	.chain_noise_num_beacons = IWL_CAL_NUM_BEACONS,
	.supports_idle = true,
	.adv_thermal_throttle = true,
	.support_ct_kill_exit = true,
	.plcp_delta_threshold = IWL_MAX_PLCP_ERR_THRESHOLD_DEF,
	.chain_noise_scale = 1500,
	.monitor_recover_period = IWL_MONITORING_PERIOD,
<<<<<<< HEAD
=======
	.max_event_log_size = 1024,
>>>>>>> a5e944f1
};

struct iwl_cfg iwl6050_2abg_cfg = {
	.name = "Intel(R) Centrino(R) Advanced-N + WiMAX 6250 ABG",
	.fw_name_pre = IWL6050_FW_PRE,
	.ucode_api_max = IWL6050_UCODE_API_MAX,
	.ucode_api_min = IWL6050_UCODE_API_MIN,
	.sku = IWL_SKU_A|IWL_SKU_G,
	.ops = &iwl6050_ops,
	.eeprom_size = OTP_LOW_IMAGE_SIZE,
	.eeprom_ver = EEPROM_6050_EEPROM_VERSION,
	.eeprom_calib_ver = EEPROM_6050_TX_POWER_VERSION,
	.num_of_queues = IWLAGN_NUM_QUEUES,
	.num_of_ampdu_queues = IWLAGN_NUM_AMPDU_QUEUES,
	.mod_params = &iwlagn_mod_params,
	.valid_tx_ant = ANT_AB,
	.valid_rx_ant = ANT_AB,
	.pll_cfg_val = 0,
	.set_l0s = true,
	.use_bsm = false,
	.pa_type = IWL_PA_SYSTEM,
	.max_ll_items = OTP_MAX_LL_ITEMS_6x50,
	.shadow_ram_support = true,
	.ht_greenfield_support = true,
	.led_compensation = 51,
	.chain_noise_num_beacons = IWL_CAL_NUM_BEACONS,
	.supports_idle = true,
	.adv_thermal_throttle = true,
	.support_ct_kill_exit = true,
	.plcp_delta_threshold = IWL_MAX_PLCP_ERR_THRESHOLD_DEF,
	.chain_noise_scale = 1500,
	.monitor_recover_period = IWL_MONITORING_PERIOD,
<<<<<<< HEAD
=======
	.max_event_log_size = 1024,
>>>>>>> a5e944f1
};

struct iwl_cfg iwl6000_3agn_cfg = {
	.name = "Intel(R) Centrino(R) Ultimate-N 6300 AGN",
	.fw_name_pre = IWL6000_FW_PRE,
	.ucode_api_max = IWL6000_UCODE_API_MAX,
	.ucode_api_min = IWL6000_UCODE_API_MIN,
	.sku = IWL_SKU_A|IWL_SKU_G|IWL_SKU_N,
	.ops = &iwl6000_ops,
	.eeprom_size = OTP_LOW_IMAGE_SIZE,
	.eeprom_ver = EEPROM_6000_EEPROM_VERSION,
	.eeprom_calib_ver = EEPROM_6000_TX_POWER_VERSION,
	.num_of_queues = IWLAGN_NUM_QUEUES,
	.num_of_ampdu_queues = IWLAGN_NUM_AMPDU_QUEUES,
	.mod_params = &iwlagn_mod_params,
	.valid_tx_ant = ANT_ABC,
	.valid_rx_ant = ANT_ABC,
	.pll_cfg_val = 0,
	.set_l0s = true,
	.use_bsm = false,
	.pa_type = IWL_PA_SYSTEM,
	.max_ll_items = OTP_MAX_LL_ITEMS_6x00,
	.shadow_ram_support = true,
	.ht_greenfield_support = true,
	.led_compensation = 51,
	.use_rts_for_ht = true, /* use rts/cts protection */
	.chain_noise_num_beacons = IWL_CAL_NUM_BEACONS,
	.supports_idle = true,
	.adv_thermal_throttle = true,
	.support_ct_kill_exit = true,
	.plcp_delta_threshold = IWL_MAX_PLCP_ERR_THRESHOLD_DEF,
	.chain_noise_scale = 1000,
	.monitor_recover_period = IWL_MONITORING_PERIOD,
<<<<<<< HEAD
=======
	.max_event_log_size = 1024,
>>>>>>> a5e944f1
};

MODULE_FIRMWARE(IWL6000_MODULE_FIRMWARE(IWL6000_UCODE_API_MAX));
MODULE_FIRMWARE(IWL6050_MODULE_FIRMWARE(IWL6050_UCODE_API_MAX));<|MERGE_RESOLUTION|>--- conflicted
+++ resolved
@@ -428,10 +428,7 @@
 	.plcp_delta_threshold = IWL_MAX_PLCP_ERR_THRESHOLD_DEF,
 	.chain_noise_scale = 1000,
 	.monitor_recover_period = IWL_MONITORING_PERIOD,
-<<<<<<< HEAD
-=======
 	.max_event_log_size = 1024,
->>>>>>> a5e944f1
 };
 
 struct iwl_cfg iwl6000i_2abg_cfg = {
@@ -464,10 +461,7 @@
 	.plcp_delta_threshold = IWL_MAX_PLCP_ERR_THRESHOLD_DEF,
 	.chain_noise_scale = 1000,
 	.monitor_recover_period = IWL_MONITORING_PERIOD,
-<<<<<<< HEAD
-=======
 	.max_event_log_size = 1024,
->>>>>>> a5e944f1
 };
 
 struct iwl_cfg iwl6000i_2bg_cfg = {
@@ -500,10 +494,7 @@
 	.plcp_delta_threshold = IWL_MAX_PLCP_ERR_THRESHOLD_DEF,
 	.chain_noise_scale = 1000,
 	.monitor_recover_period = IWL_MONITORING_PERIOD,
-<<<<<<< HEAD
-=======
 	.max_event_log_size = 1024,
->>>>>>> a5e944f1
 };
 
 struct iwl_cfg iwl6050_2agn_cfg = {
@@ -537,10 +528,7 @@
 	.plcp_delta_threshold = IWL_MAX_PLCP_ERR_THRESHOLD_DEF,
 	.chain_noise_scale = 1500,
 	.monitor_recover_period = IWL_MONITORING_PERIOD,
-<<<<<<< HEAD
-=======
 	.max_event_log_size = 1024,
->>>>>>> a5e944f1
 };
 
 struct iwl_cfg iwl6050_2abg_cfg = {
@@ -573,10 +561,7 @@
 	.plcp_delta_threshold = IWL_MAX_PLCP_ERR_THRESHOLD_DEF,
 	.chain_noise_scale = 1500,
 	.monitor_recover_period = IWL_MONITORING_PERIOD,
-<<<<<<< HEAD
-=======
 	.max_event_log_size = 1024,
->>>>>>> a5e944f1
 };
 
 struct iwl_cfg iwl6000_3agn_cfg = {
@@ -610,10 +595,7 @@
 	.plcp_delta_threshold = IWL_MAX_PLCP_ERR_THRESHOLD_DEF,
 	.chain_noise_scale = 1000,
 	.monitor_recover_period = IWL_MONITORING_PERIOD,
-<<<<<<< HEAD
-=======
 	.max_event_log_size = 1024,
->>>>>>> a5e944f1
 };
 
 MODULE_FIRMWARE(IWL6000_MODULE_FIRMWARE(IWL6000_UCODE_API_MAX));
