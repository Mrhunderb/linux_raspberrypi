/*
 * arch/arm/mach-s3c2410/include/mach/system.h
 *
 * Copyright (C) 2006 Simtec Electronics
 *	Ben Dooks <ben@simtec.co.uk>
 *
 * KS8695 - System function defines and includes
 *
 * This program is free software; you can redistribute it and/or modify
 * it under the terms of the GNU General Public License version 2 as
 * published by the Free Software Foundation.
 */

#ifndef __ASM_ARCH_SYSTEM_H
#define __ASM_ARCH_SYSTEM_H

static void arch_idle(void)
{
	/*
	 * This should do all the clock switching
	 * and wait for interrupt tricks,
	 */
	cpu_do_idle();

}

<<<<<<< HEAD
static void arch_reset(char mode, const char *cmd)
{
	unsigned int reg;

	if (mode == 's')
		soft_restart(0);

	/* disable timer0 */
	reg = __raw_readl(KS8695_TMR_VA + KS8695_TMCON);
	__raw_writel(reg & ~TMCON_T0EN, KS8695_TMR_VA + KS8695_TMCON);

	/* enable watchdog mode */
	__raw_writel((10 << 8) | T0TC_WATCHDOG, KS8695_TMR_VA + KS8695_T0TC);

	/* re-enable timer0 */
	__raw_writel(reg | TMCON_T0EN, KS8695_TMR_VA + KS8695_TMCON);
}

=======
>>>>>>> a07613a5
#endif<|MERGE_RESOLUTION|>--- conflicted
+++ resolved
@@ -24,25 +24,4 @@
 
 }
 
-<<<<<<< HEAD
-static void arch_reset(char mode, const char *cmd)
-{
-	unsigned int reg;
-
-	if (mode == 's')
-		soft_restart(0);
-
-	/* disable timer0 */
-	reg = __raw_readl(KS8695_TMR_VA + KS8695_TMCON);
-	__raw_writel(reg & ~TMCON_T0EN, KS8695_TMR_VA + KS8695_TMCON);
-
-	/* enable watchdog mode */
-	__raw_writel((10 << 8) | T0TC_WATCHDOG, KS8695_TMR_VA + KS8695_T0TC);
-
-	/* re-enable timer0 */
-	__raw_writel(reg | TMCON_T0EN, KS8695_TMR_VA + KS8695_TMCON);
-}
-
-=======
->>>>>>> a07613a5
 #endif