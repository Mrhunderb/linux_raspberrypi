--- conflicted
+++ resolved
@@ -125,11 +125,7 @@
 	}
 
 	ksft_print_header();
-<<<<<<< HEAD
-	ksft_set_plan(7);
-=======
 	ksft_set_plan(9);
->>>>>>> df0cc57e
 	ksft_print_msg("%s: Block on a futex and wait for timeout\n",
 	       basename(argv[0]));
 	ksft_print_msg("\tArguments: timeout=%ldns\n", timeout_ns);
@@ -185,8 +181,6 @@
 	/* Test operations that don't support FUTEX_CLOCK_REALTIME */
 	res = futex_lock_pi(&futex_pi, NULL, 0, FUTEX_CLOCK_REALTIME);
 	test_timeout(res, &ret, "futex_lock_pi invalid timeout flag", ENOSYS);
-<<<<<<< HEAD
-=======
 
 	/* futex_waitv with CLOCK_MONOTONIC */
 	if (futex_get_abs_timeout(CLOCK_MONOTONIC, &to, timeout_ns))
@@ -199,7 +193,6 @@
 		return RET_FAIL;
 	res = futex_waitv(&waitv, 1, 0, &to, CLOCK_REALTIME);
 	test_timeout(res, &ret, "futex_waitv realtime", ETIMEDOUT);
->>>>>>> df0cc57e
 
 	ksft_print_cnts();
 	return ret;
