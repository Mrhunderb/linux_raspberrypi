--- conflicted
+++ resolved
@@ -18,9 +18,6 @@
 #define __UNIQUE_ID(prefix) __PASTE(__PASTE(__UNIQUE_ID_, prefix), __COUNTER__)
 
 #define randomized_struct_fields_start	struct {
-<<<<<<< HEAD
-#define randomized_struct_fields_end	};
-=======
 #define randomized_struct_fields_end	};
 
 /* all clang versions usable with the kernel support KASAN ABI version 5 */
@@ -34,5 +31,4 @@
 /* Clang doesn't have a way to turn it off per-function, yet. */
 #ifdef __noretpoline
 #undef __noretpoline
-#endif
->>>>>>> 661e50bc
+#endif