--- conflicted
+++ resolved
@@ -962,12 +962,8 @@
 						     struct pmic_gpio_state,
 						     chip);
 
-<<<<<<< HEAD
 	if (fwspec->param_count != 2 ||
 	    fwspec->param[0] < 1 || fwspec->param[0] > state->chip.ngpio)
-=======
-	if (fwspec->param_count != 2 || fwspec->param[0] >= state->chip.ngpio)
->>>>>>> 9bc8fee9
 		return -EINVAL;
 
 	*hwirq = fwspec->param[0] - PMIC_GPIO_PHYSICAL_OFFSET;
