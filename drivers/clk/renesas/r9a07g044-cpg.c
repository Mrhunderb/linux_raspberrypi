--- conflicted
+++ resolved
@@ -77,17 +77,11 @@
 	DEF_FIXED("I", R9A07G044_CLK_I, CLK_PLL1, 1, 1),
 	DEF_DIV("P0", R9A07G044_CLK_P0, CLK_PLL2_DIV16, DIVPL2A,
 		dtable_1_32, CLK_DIVIDER_HIWORD_MASK),
-<<<<<<< HEAD
-	DEF_FIXED("TSU", R9A07G044_CLK_TSU, CLK_PLL2_DIV20, 1, 1),
-	DEF_DIV("P1", R9A07G044_CLK_P1, CLK_PLL3_DIV2_4,
-		DIVPL3B, dtable_1_32, CLK_DIVIDER_HIWORD_MASK),
-=======
 	DEF_FIXED("P0_DIV2", R9A07G044_CLK_P0_DIV2, R9A07G044_CLK_P0, 1, 2),
 	DEF_FIXED("TSU", R9A07G044_CLK_TSU, CLK_PLL2_DIV20, 1, 1),
 	DEF_DIV("P1", R9A07G044_CLK_P1, CLK_PLL3_DIV2_4,
 		DIVPL3B, dtable_1_32, CLK_DIVIDER_HIWORD_MASK),
 	DEF_FIXED("P1_DIV2", CLK_P1_DIV2, R9A07G044_CLK_P1, 1, 2),
->>>>>>> 47505bf3
 	DEF_DIV("P2", R9A07G044_CLK_P2, CLK_PLL3_DIV2_4_2,
 		DIVPL3A, dtable_1_32, CLK_DIVIDER_HIWORD_MASK),
 };
@@ -99,8 +93,6 @@
 				0x518, 0),
 	DEF_MOD("ia55_clk",	R9A07G044_IA55_CLK, R9A07G044_CLK_P1,
 				0x518, 1),
-<<<<<<< HEAD
-=======
 	DEF_MOD("dmac_aclk",	R9A07G044_DMAC_ACLK, R9A07G044_CLK_P1,
 				0x52c, 0),
 	DEF_MOD("dmac_pclk",	R9A07G044_DMAC_PCLK, CLK_P1_DIV2,
@@ -137,7 +129,6 @@
 				0x580, 2),
 	DEF_MOD("i2c3",		R9A07G044_I2C3_PCLK, R9A07G044_CLK_P0,
 				0x580, 3),
->>>>>>> 47505bf3
 	DEF_MOD("scif0",	R9A07G044_SCIF0_CLK_PCK, R9A07G044_CLK_P0,
 				0x584, 0),
 	DEF_MOD("scif1",	R9A07G044_SCIF1_CLK_PCK, R9A07G044_CLK_P0,
@@ -150,8 +141,6 @@
 				0x584, 4),
 	DEF_MOD("sci0",		R9A07G044_SCI0_CLKP, R9A07G044_CLK_P0,
 				0x588, 0),
-<<<<<<< HEAD
-=======
 	DEF_MOD("canfd",	R9A07G044_CANFD_PCLK, R9A07G044_CLK_P0,
 				0x594, 0),
 	DEF_MOD("gpio",		R9A07G044_GPIO_HCLK, R9A07G044_OSCCLK,
@@ -160,15 +149,12 @@
 				0x5a8, 0),
 	DEF_MOD("adc_pclk",	R9A07G044_ADC_PCLK, R9A07G044_CLK_P0,
 				0x5a8, 1),
->>>>>>> 47505bf3
 };
 
 static struct rzg2l_reset r9a07g044_resets[] = {
 	DEF_RST(R9A07G044_GIC600_GICRESET_N, 0x814, 0),
 	DEF_RST(R9A07G044_GIC600_DBG_GICRESET_N, 0x814, 1),
 	DEF_RST(R9A07G044_IA55_RESETN, 0x818, 0),
-<<<<<<< HEAD
-=======
 	DEF_RST(R9A07G044_DMAC_ARESETN, 0x82c, 0),
 	DEF_RST(R9A07G044_DMAC_RST_ASYNC, 0x82c, 1),
 	DEF_RST(R9A07G044_SSI0_RST_M2_REG, 0x870, 0),
@@ -183,15 +169,12 @@
 	DEF_RST(R9A07G044_I2C1_MRST, 0x880, 1),
 	DEF_RST(R9A07G044_I2C2_MRST, 0x880, 2),
 	DEF_RST(R9A07G044_I2C3_MRST, 0x880, 3),
->>>>>>> 47505bf3
 	DEF_RST(R9A07G044_SCIF0_RST_SYSTEM_N, 0x884, 0),
 	DEF_RST(R9A07G044_SCIF1_RST_SYSTEM_N, 0x884, 1),
 	DEF_RST(R9A07G044_SCIF2_RST_SYSTEM_N, 0x884, 2),
 	DEF_RST(R9A07G044_SCIF3_RST_SYSTEM_N, 0x884, 3),
 	DEF_RST(R9A07G044_SCIF4_RST_SYSTEM_N, 0x884, 4),
 	DEF_RST(R9A07G044_SCI0_RST, 0x888, 0),
-<<<<<<< HEAD
-=======
 	DEF_RST(R9A07G044_CANFD_RSTP_N, 0x894, 0),
 	DEF_RST(R9A07G044_CANFD_RSTC_N, 0x894, 1),
 	DEF_RST(R9A07G044_GPIO_RSTN, 0x898, 0),
@@ -199,7 +182,6 @@
 	DEF_RST(R9A07G044_GPIO_SPARE_RESETN, 0x898, 2),
 	DEF_RST(R9A07G044_ADC_PRESETN, 0x8a8, 0),
 	DEF_RST(R9A07G044_ADC_ADRST_N, 0x8a8, 1),
->>>>>>> 47505bf3
 };
 
 static const unsigned int r9a07g044_crit_mod_clks[] __initconst = {
