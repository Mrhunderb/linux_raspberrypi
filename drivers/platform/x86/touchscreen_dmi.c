--- conflicted
+++ resolved
@@ -971,11 +971,7 @@
 		},
 	},
 	{
-<<<<<<< HEAD
-		/* Chuwi Hi10 Prus (CWI597) */
-=======
 		/* Chuwi Hi10 Pro (CWI529) */
->>>>>>> 0e695c3f
 		.driver_data = (void *)&chuwi_hi10_pro_data,
 		.matches = {
 			DMI_MATCH(DMI_BOARD_VENDOR, "Hampoo"),
